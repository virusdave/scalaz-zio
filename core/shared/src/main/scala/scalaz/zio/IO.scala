// Copyright (C) 2017-2018 John A. De Goes. All rights reserved.
package scalaz.zio

import scala.annotation.switch
import scala.concurrent.duration._
import Errors._

import scala.collection.generic.CanBuildFrom
import scala.collection.mutable

/**
 * An `IO[E, A]` ("Eye-Oh of Eeh Aye") is an immutable data structure that
 * describes an effectful action that may fail with an `E`, run forever, or
 * produce a single `A` at some point in the future.
 *
 * Conceptually, this structure is equivalent to `EitherT[F, E, A]` for some
 * infallible effect monad `F`, but because monad transformers perform poorly
 * in Scala, this structure bakes in the `EitherT` without runtime overhead.
 *
 * `IO` values are ordinary immutable values, and may be used like any other
 * values in purely functional code. Because `IO` values just *describe*
 * effects, which must be interpreted by a separate runtime system, they are
 * entirely pure and do not violate referential transparency.
 *
 * `IO` values can efficiently describe the following classes of effects:
 *
 *  * **Pure Values** &mdash; `IO.point`
 *  * **Synchronous Effects** &mdash; `IO.sync`
 *  * **Asynchronous Effects** &mdash; `IO.async`
 *  * **Concurrent Effects** &mdash; `io.fork`
 *  * **Resource Effects** &mdash; `io.bracket`
 *
 * The concurrency model is based on *fibers*, a user-land lightweight thread,
 * which permit cooperative multitasking, fine-grained interruption, and very
 * high performance with large numbers of concurrently executing fibers.
 *
 * `IO` values compose with other `IO` values in a variety of ways to build
 * complex, rich, interactive applications. See the methods on `IO` for more
 * details about how to compose `IO` values.
 *
 * In order to integrate with Scala, `IO` values must be interpreted into the
 * Scala runtime. This process of interpretation executes the effects described
 * by a given immutable `IO` value. For more information on interpreting `IO`
 * values, see the default interpreter in `RTS` or the safe main function in
 * `App`.
 */
sealed abstract class IO[+E, +A] { self =>

  /**
   * Maps an `IO[E, A]` into an `IO[E, B]` by applying the specified `A => B` function
   * to the output of this action. Repeated applications of `map`
   * (`io.map(f1).map(f2)...map(f10000)`) are guaranteed stack safe to a depth
   * of at least 10,000.
   */
  final def map[B](f: A => B): IO[E, B] = (self.tag: @switch) match {
    case IO.Tags.Point =>
      val io = self.asInstanceOf[IO.Point[E, A]]

      new IO.Point(() => f(io.value()))

    case IO.Tags.Strict =>
      val io = self.asInstanceOf[IO.Strict[E, A]]

      new IO.Strict(f(io.value))

    case IO.Tags.Fail => self.asInstanceOf[IO[E, B]]

    case _ => new IO.FlatMap(self, (a: A) => new IO.Strict(f(a)))
  }

  /**
   * Maps an `IO[E, A]` into an `IO[E2, B]` by applying the specified `E => E2` and
   * `A => B` functions to the output of this action. Repeated applications of `bimap`
   * (`io.bimap(f1, g1).bimap(f2, g2)...bimap(f10000, g20000)`) are guaranteed stack safe to a depth
   * of at least 10,000.
   */
  final def bimap[E2, B](f: E => E2, g: A => B): IO[E2, B] = (self.tag: @switch) match {
    case IO.Tags.Point =>
      val io = self.asInstanceOf[IO.Point[E, A]]

      new IO.Point(() => g(io.value()))

    case IO.Tags.Strict =>
      val io = self.asInstanceOf[IO.Strict[E, A]]

      new IO.Strict(g(io.value))

    case IO.Tags.SyncEffect =>
      val io = self.asInstanceOf[IO.SyncEffect[E, A]]

      new IO.SyncEffect(() => g(io.effect()))

    case IO.Tags.Fail =>
      val io = self.asInstanceOf[IO.Fail[E, A]]

      new IO.Fail(f(io.error))

    case _ => new IO.Attempt(self, (e: E) => new IO.Fail(f(e)), (a: A) => new IO.Strict(g(a)))
  }

  /**
   * Creates a composite action that represents this action followed by another
   * one that may depend on the value produced by this one.
   *
   * {{{
   * val parsed = readFile("foo.txt").flatMap(file => parseFile(file))
   * }}}
   */
  final def flatMap[E1 >: E, B](f0: A => IO[E1, B]): IO[E1, B] = new IO.FlatMap(self, f0)

  /**
   * Forks this action into its own separate fiber, returning immediately
   * without the value produced by this action.
   *
   * The `Fiber[E, A]` returned by this action can be used to interrupt the
   * forked fiber with some exception, or to join the fiber to "await" its
   * computed value.
   *
   * {{{
   * for {
   *   fiber <- subtask.fork
   *   // Do stuff...
   *   a <- subtask.join
   * } yield a
   * }}}
   */
  final def fork[E1 >: E, A1 >: A]: IO[Nothing, Fiber[E1, A1]] = new IO.Fork(this, None)

  /**
   * A more powerful version of `fork` that allows specifying a handler to be
   * invoked on any exceptions that are not handled by the forked fiber.
   */
  final def fork0[E1 >: E, A1 >: A](handler: Throwable => IO[Nothing, Unit]): IO[Nothing, Fiber[E1, A1]] =
    new IO.Fork(this, Some(handler))

  /**
   * Executes both this action and the specified action in parallel,
   * returning a tuple of their results. If either individual action fails,
   * then the returned action will fail.
   *
   * TODO: Replace with optimized primitive.
   */
  final def par[E1 >: E, B](that: IO[E1, B]): IO[E1, (A, B)] =
    self
      .attempt[E1]
      .raceWith(that.attempt[E1])(
        {
          case (Left(e), fiberb)  => fiberb.interrupt(TerminatedException(e)) *> IO.fail(e)
          case (Right(a), fiberb) => IO.absolve(fiberb.join).map((b: B) => (a, b))
        }, {
          case (Left(e), fibera)  => fibera.interrupt(TerminatedException(e)) *> IO.fail(e)
          case (Right(b), fibera) => IO.absolve(fibera.join).map((a: A) => (a, b))
        }
      )

  /**
   * Races this action with the specified action, returning the first
   * result to produce an `A`, whichever it is. If neither action succeeds,
   * then the action will be terminated with some error.
   */
  final def race[E1 >: E, A1 >: A](that: IO[E1, A1]): IO[E1, A1] =
    raceWith(that)((a, fiber) => fiber.interrupt(LostRace(Right(fiber))).const(a),
                   (a, fiber) => fiber.interrupt(LostRace(Left(fiber))).const(a))

  /**
   * Races this action with the specified action, invoking the
   * specified finisher as soon as one value or the other has been computed.
   */
  final def raceWith[E1 >: E, A1 >: A, B, C](that: IO[E1, B])(finishLeft: (A1, Fiber[E1, B]) => IO[E1, C],
                                                              finishRight: (B, Fiber[E1, A1]) => IO[E1, C]): IO[E1, C] =
    new IO.Race[E1, A1, B, C](self, that, finishLeft, finishRight)

  /**
   * Executes this action and returns its value, if it succeeds, but
   * otherwise executes the specified action.
   */
  final def orElse[E1 >: E, A1 >: A](that: => IO[E1, A1]): IO[E1, A1] =
    self.redeem(_ => that, IO.now)

  /**
   * Maps over the error type. This can be used to lift a "smaller" error into
   * a "larger" error.
   */
  final def leftMap[E2](f: E => E2): IO[E2, A] =
    self.redeem[E2, A](f.andThen(IO.fail), IO.now)

  /**
   * Lets define separate continuations for the case of failure (`err`) or
   * success (`succ`). Executes this action and based on the result executes
   * the next action, `err` or `succ`.
   * This method is useful for recovering from `IO` actions that may fail
   * just as `attempt` is, but it has better performance since no intermediate
   * value is allocated and does not requiere subsequent calls
   * to `flatMap` to define the next action.
   *
   * The error parameter of the returned `IO` may be chosen arbitrarily, since
   * it will depend on the `IO`s returned by the given continuations.
   */
  final def redeem[E2, B](err: E => IO[E2, B], succ: A => IO[E2, B]): IO[E2, B] =
    (self.tag: @switch) match {
      case IO.Tags.Fail =>
        val io = self.asInstanceOf[IO.Fail[E, A]]
        err(io.error)

      case _ => new IO.Attempt(self, err, succ)
    }

  /**
   * Less powerful version of `redeem` which always returns a successful
   * `IO[E2, B]` after applying one of the given mapping functions depending
   * on the result of `this` `IO`
   */
  final def redeemPure[E2, B](err: E => B, succ: A => B): IO[E2, B] =
    redeem(err.andThen(IO.now), succ.andThen(IO.now))

  /**
   * Executes this action, capturing both failure and success and returning
   * the result in an `Either`. This method is useful for recovering from
   * `IO` actions that may fail.
   *
   * The error parameter of the returned `IO` may be chosen arbitrarily, since
   * it is guaranteed the `IO` action does not raise any errors.
   */
  final def attempt[E2]: IO[E2, Either[E, A]] =
    self.redeem[E2, Either[E, A]](IO.nowLeft, IO.nowRight)

  /**
   * When this action represents acquisition of a resource (for example,
   * opening a file, launching a thread, etc.), `bracket` can be used to ensure
   * the acquisition is not interrupted and the resource is released.
   *
   * The function does two things:
   *
   * 1. Ensures this action, which acquires the resource, will not be
   * interrupted. Of course, acquisition may fail for internal reasons (an
   * uncaught exception).
   * 2. Ensures the `release` action will not be interrupted, and will be
   * executed so long as this action successfully acquires the resource.
   *
   * In between acquisition and release of the resource, the `use` action is
   * executed.
   *
   * If the `release` action fails, then the entire action will fail even
   * if the `use` action succeeds. If this fail-fast behavior is not desired,
   * errors produced by the `release` action can be caught and ignored.
   *
   * {{{
   * openFile("data.json").bracket(closeFile) { file =>
   *   for {
   *     header <- readHeader(file)
   *     ...
   *   } yield result
   * }
   * }}}
   */
  final def bracket[E1 >: E, B](release: A => IO[Nothing, Unit])(use: A => IO[E1, B]): IO[E1, B] =
    IO.bracket[E1, A, B](this)(release)(use)

  /**
   * A more powerful version of `bracket` that provides information on whether
   * or not `use` succeeded to the release action.
   */
  final def bracket0[E1 >: E, B](
    release: (A, Option[Either[E1, B]]) => IO[Nothing, Unit]
  )(use: A => IO[E1, B]): IO[E1, B] =
    IO.bracket0[E1, A, B](this)(release)(use)

  /**
   * A less powerful variant of `bracket` where the value produced by this
   * action is not needed.
   */
  final def bracket_[E1 >: E, B](release: IO[Nothing, Unit])(use: IO[E1, B]): IO[E1, B] =
    IO.bracket[E1, A, B](self)(_ => release)(_ => use)

  /**
   * Executes the specified finalizer, whether this action succeeds, fails, or
   * is interrupted.
   */
  final def ensuring(finalizer: IO[Nothing, Unit]): IO[E, A] =
    new IO.Ensuring(self, finalizer)

  /**
   * Executes the release action only if there was an error.
   */
  final def bracketOnError[E1 >: E, B](release: A => IO[Nothing, Unit])(use: A => IO[E1, B]): IO[E1, B] =
    IO.bracket0[E1, A, B](this)(
      (a: A, eb: Option[Either[E1, B]]) =>
        eb match {
          case Some(Right(_)) => IO.unit
          case _              => release(a)
      }
    )(use)

  /**
   * Runs the cleanup action if this action errors, providing the error to the
   * cleanup action if it exists. The cleanup action will not be interrupted.
   */
  final def onError(cleanup: Option[E] => IO[Nothing, Unit]): IO[E, A] =
    IO.bracket0(IO.unit[E])(
      (_, eb: Option[Either[E, A]]) =>
        eb match {
          case Some(Right(_)) => IO.unit
          case Some(Left(e))  => cleanup(Some(e))
          case None           => cleanup(None)
      }
    )(_ => self)

  /**
   * Supervises this action, which ensures that any fibers that are forked by
   * the action are interrupted with the specified error when this action
   * completes.
   */
  final def supervised(error: Throwable): IO[E, A] = new IO.Supervise(self, error)

  /**
   * Performs this action non-interruptibly. This will prevent the action from
   * being terminated externally, but the action may fail for internal reasons
   * (e.g. an uncaught error) or terminate due to defect.
   */
  final def uninterruptibly: IO[E, A] = new IO.Uninterruptible(self)

  /**
   * Recovers from all errors.
   *
   * {{{
   * openFile("config.json").catchAll(_ => IO.now(defaultConfig))
   * }}}
   */
  final def catchAll[E2, A1 >: A](h: E => IO[E2, A1]): IO[E2, A1] =
    self.redeem[E2, A1](h, IO.now)

  /**
   * Recovers from some or all of the error cases.
   *
   * {{{
   * openFile("data.json").catchSome {
   *   case FileNotFoundException(_) => openFile("backup.json")
   * }
   * }}}
   */
  final def catchSome[E1 >: E, A1 >: A](pf: PartialFunction[E1, IO[E1, A1]]): IO[E1, A1] = {
    def tryRescue(t: E1): IO[E1, A1] = pf.applyOrElse(t, (_: E1) => IO.fail(t))

    self.redeem[E1, A1](tryRescue, IO.now)
  }

  /**
   * Maps this action to the specified constant while preserving the
   * effects of this action.
   */
  final def const[B](b: => B): IO[E, B] = self.map(_ => b)

  /**
   * A variant of `flatMap` that ignores the value produced by this action.
   */
  final def *>[E1 >: E, B](io: => IO[E1, B]): IO[E1, B] = self.flatMap(_ => io)

  /**
   * Sequences the specified action after this action, but ignores the
   * value produced by the action.
   */
  final def <*[E1 >: E, B](io: => IO[E1, B]): IO[E1, A] = self.flatMap(io.const(_))

  /**
   * Sequentially zips this effect with the specified effect using the
   * specified combiner function.
   */
  final def zipWith[E1 >: E, B, C](that: IO[E1, B])(f: (A, B) => C): IO[E1, C] =
    self.flatMap(a => that.map(b => f(a, b)))

  /**
   * Repeats this action forever (until the first error).
   */
  final def forever: IO[E, Nothing] = self *> self.forever

  /**
   * Retries continuously until this action succeeds.
   */
  final def retry: IO[E, A] = self orElse retry

  /**
   * Retries this action the specified number of times, until the first success.
   * Note that the action will always be run at least once, even if `n < 1`.
   */
  final def retryN(n: Int): IO[E, A] = retryBackoff(n, 1.0, Duration.fromNanos(0))

  /**
   * Retries continuously until the action succeeds or the specified duration
   * elapses.
   */
  final def retryFor[B](z: B)(f: A => B)(duration: Duration): IO[E, B] =
    retry.map(f).race(IO.sleep[E](duration) *> IO.now[E, B](z))

  /**
   * Retries continuously, increasing the duration between retries each time by
   * the specified multiplication factor, and stopping after the specified upper
   * limit on retries.
   */
  final def retryBackoff(n: Int, factor: Double, duration: Duration): IO[E, A] =
    if (n <= 1) self
    else self orElse (IO.sleep(duration) *> retryBackoff(n - 1, factor, duration * factor))

  /**
   * Repeats this action continuously until the first error, with the specified
   * interval between each full execution.
   */
  final def repeat[B](interval: Duration): IO[E, B] =
    self *> IO.sleep(interval) *> repeat(interval)

  /**
   * Repeats this action n time.
   */
  final def repeatN(n: Int): IO[E, A] = if (n <= 1) self else self *> repeatN(n - 1)

  /**
   * Repeats this action n time with a specified function, which computes
   * a return value.
   */
  final def repeatNFold[B](n: Int)(b: B, f: (B, A) => B): IO[E, B] =
    if (n < 1) IO.now(b) else self.flatMap(a => repeatNFold(n - 1)(f(b, a), f))

  /**
   * Repeats this action continuously until the first error, with the specified
   * interval between the start of each full execution. Note that if the
   * execution of this action takes longer than the specified interval, then the
   * action will instead execute as quickly as possible, but not
   * necessarily at the specified interval.
   */
  final def repeatFixed[B](interval: Duration): IO[E, B] =
    repeatFixed0(IO.sync(System.nanoTime()))(interval)

  final def repeatFixed0[B](nanoTime: IO[Nothing, Long])(interval: Duration): IO[E, B] = {
    val gapNs = interval.toNanos

    def tick(start: Long, n: Int): IO[E, B] =
      self *> nanoTime.flatMap { now =>
        val await = ((start + n * gapNs) - now).max(0L)

        IO.sleep(await.nanoseconds) *> tick(start, n + 1)
      }

    nanoTime.flatMap { start =>
      tick(start, 1)
    }
  }

  /**
   * Repeats this action continuously until the function returns false.
   */
  final def doWhile(f: A => Boolean): IO[E, A] =
    self.flatMap(a => if (f(a)) doWhile(f) else IO.now(a))

  /**
   * Repeats this action continuously until the function returns true.
   */
  final def doUntil(f: A => Boolean): IO[E, A] =
    self.flatMap(a => if (!f(a)) doUntil(f) else IO.now(a))

  /**
   * Maps this action to one producing unit, but preserving the effects of
   * this action.
   */
  final def toUnit: IO[E, Unit] = const(())

  /**
   * Calls the provided function with the result of this action, and
   * sequences the resulting action after this action, but ignores the
   * value produced by the action.
   *
   * {{{
   * readFile("data.json").peek(putStrLn)
   * }}}
   */
  final def peek[E1 >: E, A1 >: A, B](f: A1 => IO[E1, B]): IO[E1, A1] = self.flatMap(a => f(a).const(a))

  /**
   * Times out this action by the specified duration.
   *
   * {{{
   * action.timeout(1.second)
   * }}}
   */
  final def timeout[B](z: B)(f: A => B)(duration: Duration): IO[E, B] = {
    val timer = IO.now[E, B](z)
    self.map(f).race(timer.delay(duration))
  }

  /**
   * Returns a new action that executes this one and times the execution.
   */
  final def timed: IO[E, (Duration, A)] = timed0(IO.sync(System.nanoTime()))

  /**
   * A more powerful variation of `timed` that allows specifying the clock.
   */
  final def timed0[E1 >: E](nanoTime: IO[E1, Long]): IO[E1, (Duration, A)] =
    summarized[E1, Long, Duration]((start, end) => Duration.fromNanos(end - start))(nanoTime)

  /**
   * Summarizes a action by computing some value before and after execution, and
   * then combining the values to produce a summary, together with the result of
   * execution.
   */
  final def summarized[E1 >: E, B, C](f: (B, B) => C)(summary: IO[E1, B]): IO[E1, (C, A)] =
    for {
      start <- summary
      value <- self
      end   <- summary
    } yield (f(start, end), value)

  /**
   * Delays this action by the specified amount of time.
   */
  final def delay(duration: Duration): IO[E, A] =
    IO.sleep(duration) *> self

  /**
   * Runs this action in a new fiber, resuming when the fiber terminates.
   */
  final def run[E1 >: E, E2, A1 >: A]: IO[E2, ExitResult[E1, A1]] = new IO.Run(self)

  /**
   * An integer that identifies the term in the `IO` sum type to which this
   * instance belongs (e.g. `IO.Tags.Point`).
   */
  def tag: Int
}

object IO {

  @inline
  private final def nowLeft[E1, E2, A]: E2 => IO[E1, Either[E2, A]] =
    _nowLeft.asInstanceOf[E2 => IO[E1, Either[E2, A]]]

  private val _nowLeft: Any => IO[Any, Either[Any, Any]] =
    e2 => IO.now[Any, Either[Any, Any]](Left(e2))

  @inline
  private final def nowRight[E1, E2, A]: A => IO[E1, Either[E2, A]] =
    _nowRight.asInstanceOf[A => IO[E1, Either[E2, A]]]

  private val _nowRight: Any => IO[Any, Either[Any, Any]] =
    a => IO.now[Any, Either[Any, Any]](Right(a))

  final object Tags {
    final val FlatMap         = 0
    final val Point           = 1
    final val Strict          = 2
    final val SyncEffect      = 3
    final val Fail            = 4
    final val AsyncEffect     = 5
    final val AsyncIOEffect   = 6
    final val Attempt         = 7
    final val Fork            = 8
    final val Race            = 9
    final val Suspend         = 10
    final val Uninterruptible = 11
    final val Sleep           = 12
    final val Supervise       = 13
    final val Terminate       = 14
    final val Supervisor      = 15
    final val Run             = 16
    final val Ensuring        = 17
  }
  final class FlatMap[E, A0, A] private[IO] (val io: IO[E, A0], val flatMapper: A0 => IO[E, A]) extends IO[E, A] {
    override def tag = Tags.FlatMap
  }

  final class Point[E, A] private[IO] (val value: () => A) extends IO[E, A] {
    override def tag = Tags.Point
  }

  final class Strict[E, A] private[IO] (val value: A) extends IO[E, A] {
    override def tag = Tags.Strict
  }

  final class SyncEffect[E, A] private[IO] (val effect: () => A) extends IO[E, A] {
    override def tag = Tags.SyncEffect
  }

  final class Fail[E, A] private[IO] (val error: E) extends IO[E, A] {
    override def tag = Tags.Fail
  }

  final class AsyncEffect[E, A] private[IO] (val register: (ExitResult[E, A] => Unit) => Async[E, A]) extends IO[E, A] {
    override def tag = Tags.AsyncEffect
  }

  final class AsyncIOEffect[E, A] private[IO] (val register: (ExitResult[E, A] => Unit) => IO[E, Unit])
      extends IO[E, A] {
    override def tag = Tags.AsyncIOEffect
  }

  final class Attempt[E1, E2, A, B] private[IO] (val value: IO[E1, A],
                                                 val err: E1 => IO[E2, B],
                                                 val succ: A => IO[E2, B])
      extends IO[E2, B]
      with Function[A, IO[E2, B]] {

    override def tag = Tags.Attempt

    final def apply(v: A): IO[E2, B] = succ(v)
  }

  final class Fork[E1, E2, A] private[IO] (val value: IO[E1, A], val handler: Option[Throwable => IO[Nothing, Unit]])
      extends IO[E2, Fiber[E1, A]] {
    override def tag = Tags.Fork
  }

  final class Race[E, A0, A1, A] private[IO] (val left: IO[E, A0],
                                              val right: IO[E, A1],
                                              val finishLeft: (A0, Fiber[E, A1]) => IO[E, A],
                                              val finishRight: (A1, Fiber[E, A0]) => IO[E, A])
      extends IO[E, A] {
    override def tag = Tags.Race
  }

  final class Suspend[E, A] private[IO] (val value: () => IO[E, A]) extends IO[E, A] {
    override def tag = Tags.Suspend
  }

  final class Uninterruptible[E, A] private[IO] (val io: IO[E, A]) extends IO[E, A] {
    override def tag = Tags.Uninterruptible
  }

  final class Sleep[E] private[IO] (val duration: Duration) extends IO[E, Unit] {
    override def tag = Tags.Sleep
  }

  final class Supervise[E, A] private[IO] (val value: IO[E, A], val error: Throwable) extends IO[E, A] {
    override def tag = Tags.Supervise
  }

  final class Terminate[E, A] private[IO] (val cause: Throwable) extends IO[E, A] {
    override def tag = Tags.Terminate
  }

  final class Supervisor[E] private[IO] () extends IO[E, Throwable => IO[Nothing, Unit]] {
    override def tag = Tags.Supervisor
  }

  final class Run[E1, E2, A] private[IO] (val value: IO[E1, A]) extends IO[E2, ExitResult[E1, A]] {
    override def tag = Tags.Run
  }

  final class Ensuring[E, A] private[IO] (val io: IO[E, A], val finalizer: IO[Nothing, Unit]) extends IO[E, A] {
    override def tag = Tags.Ensuring
  }

  /**
   * Lifts a strictly evaluated value into the `IO` monad.
   */
  final def now[E, A](a: A): IO[E, A] = new Strict(a)

  /**
   * Lifts a non-strictly evaluated value into the `IO` monad. Do not use this
   * function to capture effectful code. The result is undefined but may
   * include duplicated effects.
   */
  final def point[E, A](a: => A): IO[E, A] = new Point(() => a)

  /**
   * Creates an `IO` value that represents failure with the specified error.
   * The moral equivalent of `throw` for pure code.
   */
  final def fail[E, A](error: E): IO[E, A] = new Fail(error)

  /**
   * Strictly-evaluated unit lifted into the `IO` monad.
   */
  final def unit[E]: IO[E, Unit] = Unit.asInstanceOf[IO[E, Unit]]

  /**
   * Creates an `IO` value from `ExitResult`
   */
  final def done[E, A](r: ExitResult[E, A]): IO[E, A] = r match {
    case ExitResult.Completed(b)  => now(b)
    case ExitResult.Terminated(t) => terminate(t)
    case ExitResult.Failed(e)     => fail(e)
  }

  /**
   * Sleeps for the specified duration. This is always asynchronous.
   */
  final def sleep[E](duration: Duration): IO[E, Unit] = new Sleep(duration)

  /**
   * Supervises the specified action, which ensures that any actions directly
   * forked by the action are killed with the specified error upon the action's
   * own termination.
   */
  final def supervise[E, A](io: IO[E, A], error: Throwable): IO[E, A] = new Supervise(io, error)

  /**
   * Flattens a nested action.
   */
  final def flatten[E, A](io: IO[E, IO[E, A]]): IO[E, A] = io.flatMap(a => a)

  /**
   * Lazily produces an `IO` value whose construction may have actional costs
   * that should be deferred until evaluation.
   *
   * Do not use this method to effectfully construct `IO` values. The results
   * will be undefined and most likely involve the physical explosion of your
   * computer in a heap of rubble.
   */
  final def suspend[E, A](io: => IO[E, A]): IO[E, A] = new Suspend(() => io)

  /**
   * Terminates the fiber executing this action, running all finalizers.
   */
  final def terminate[E, A](t: Throwable): IO[E, A] = new Terminate(t)

  /**
   * Imports a synchronous effect into a pure `IO` value.
   *
   * {{{
   * val nanoTime: IO[Nothing, Long] = IO.sync(System.nanoTime())
   * }}}
   */
  final def sync[A](effect: => A): IO[Nothing, A] = new SyncEffect(() => effect)

  /**
   *
   * Imports a synchronous effect into a pure `IO` value, translating any
   * throwables into a `Throwable` failure in the returned value.
   *
   * {{{
   * def putStrLn(line: String): IO[Throwable, Unit] = IO.syncThrowable(println(line))
   * }}}
   */
  final def syncThrowable[A](effect: => A): IO[Throwable, A] =
    syncCatch(effect) {
      case t: Throwable => t
    }

  /**
   *
   * Imports a synchronous effect into a pure `IO` value, translating any
   * exceptions into an `Exception` failure in the returned value.
   *
   * {{{
   * def putStrLn(line: String): IO[Exception, Unit] = IO.syncException(println(line))
   * }}}
   */
  final def syncException[A](effect: => A): IO[Exception, A] =
    syncCatch(effect) {
      case e: Exception => e
    }

  /**
   * Safely imports an exception-throwing synchronous effect into a pure `IO`
   * value, translating the specified throwables into `E` with the provided
   * user-defined function.
   */
  final def syncCatch[E, A](effect: => A)(f: PartialFunction[Throwable, E]): IO[E, A] =
    IO.absolve[E, A](
      IO.sync(
        try {
          val result = effect
          Right(result)
        } catch f andThen Left[E, A]
      )
    )

  /**
   * Imports an asynchronous effect into a pure `IO` value. See `async0` for
   * the more expressive variant of this function.
   */
  final def async[E, A](register: (ExitResult[E, A] => Unit) => Unit): IO[E, A] =
    new AsyncEffect[E, A](callback => {
      register(callback)

      Async.later[E, A]
    })

  /**
   * Imports an asynchronous effect into a pure `IO` value. This formulation is
   * necessary when the effect is itself expressed in terms of `IO`.
   */
  final def asyncPure[E, A](register: (ExitResult[E, A] => Unit) => IO[E, Unit]): IO[E, A] = new AsyncIOEffect(register)

  /**
   * Imports an asynchronous effect into a pure `IO` value. The effect has the
   * option of returning the value synchronously, which is useful in cases
   * where it cannot be determined if the effect is synchronous or asynchronous
   * until the effect is actually executed. The effect also has the option of
   * returning a canceler, which will be used by the runtime to cancel the
   * asynchronous effect if the fiber executing the effect is interrupted.
   */
  final def async0[E, A](register: (ExitResult[E, A] => Unit) => Async[E, A]): IO[E, A] = new AsyncEffect(register)

  /**
   * Returns a action that will never produce anything. The moral
   * equivalent of `while(true) {}`, only without the wasted CPU cycles.
   */
  final def never[A]: IO[Nothing, A] = Never.asInstanceOf[IO[Nothing, A]]

  /**
   * Submerges the error case of an `Either` into the `IO`. The inverse
   * operation of `IO.attempt`.
   */
  final def absolve[E, A](v: IO[E, Either[E, A]]): IO[E, A] =
    v.flatMap(fromEither)

  /**
   * Lifts an `Either` into an `IO`.
   */
  final def fromEither[E, A](v: Either[E, A]): IO[E, A] =
    v.fold(IO.fail, IO.now)

  /**
   * Retrieves the supervisor associated with the fiber running the action
   * returned by this method.
   */
  final def supervisor[E]: IO[E, Throwable => IO[Nothing, Unit]] = new Supervisor()

  /**
   * Requires that the given `IO[E, Option[A]]` contain a value. If there is no
   * value, then the specified error will be raised.
   */
  final def require[E, A](error: E): IO[E, Option[A]] => IO[E, A] =
    (io: IO[E, Option[A]]) => io.flatMap(_.fold[IO[E, A]](IO.fail[E, A](error))(IO.now[E, A]))

  final def forkAll[E, A, M[X] <: TraversableOnce[X]](
    as: M[IO[E, A]]
<<<<<<< HEAD
  )(implicit cbf: CanBuildFrom[M[IO[E, A]], A, M[A]]): IO[Nothing, Fiber[E, M[A]]] =
    as.foldRight(IO.point[Nothing, Fiber[E, mutable.Builder[A, M[A]]]](Fiber.point(cbf(as)))) {
        case (a, as) => as.par(a.fork).map { case (as, a) => as.zipWith(a)(_ += _) }
=======
  )(implicit cbf: CanBuildFrom[M[IO[E, A]], A, M[A]]): IO[E, Fiber[E, M[A]]] =
    as.foldLeft(IO.sync[E, Fiber[E, mutable.Builder[A, M[A]]]](Fiber.point(cbf(as)))) { (asFiberIO, aIO) =>
        asFiberIO.par(aIO.fork).map {
          case (asFiber, aFiber) => asFiber.zipWith(aFiber)(_ += _)
        }
>>>>>>> 0ef0f071
      }
      .map(_.map(_.result))

  /**
   * Acquires a resource, do some work with it, and then release that resource. With `bracket0`
   * not only is the acquired resource be cleaned up, the outcome of the computation is also
   * reified for processing.
   */
  final def bracket0[E, A, B](
    acquire: IO[E, A]
  )(release: (A, Option[Either[E, B]]) => IO[Nothing, Unit])(use: A => IO[E, B]): IO[E, B] =
    Ref[E, Option[(A, Option[Either[E, B]])]](None).flatMap { m =>
      (for {
        a <- acquire
              .flatMap(a => m.write[E](Some((a, None))).const(a))
              .uninterruptibly
        b <- use(a).attempt.flatMap(
              eb =>
                m.write[E](Some((a, Some(eb)))) *> (eb match {
                  case Right(b) => IO.now(b)
                  case Left(e)  => fail[E, B](e)
                })
            )
      } yield b).ensuring(m.read.flatMap(_.fold(unit[Nothing]) { case (a, r) => release(a, r) }))
    }

  /**
   * Acquires a resource, do some work with it, and then release that resource. `bracket`
   * will release the resource no matter the outcome of the computation, and will
   * re-throw any exception that occured in between.
   */
  final def bracket[E, A, B](
    acquire: IO[E, A]
  )(release: A => IO[Nothing, Unit])(use: A => IO[E, B]): IO[E, B] =
    Ref[E, Option[A]](None).flatMap { m =>
      (for {
        a <- acquire.flatMap(a => m.write[E](Some(a)).const(a)).uninterruptibly
        b <- use(a)
      } yield b).ensuring(m.read.flatMap(_.fold(unit[Nothing])(release(_))))
    }

  /**
   * Apply the function fn to each element of the `TraversableOnce[A]` and
   * return the results in a new `TraversableOnce[B]`. For parallelism use `parTraverse`.
   */
  final def traverse[E, A, B, M[X] <: TraversableOnce[X]](
    in: M[A]
  )(fn: A => IO[E, B])(implicit cbf: CanBuildFrom[M[A], B, M[B]]): IO[E, M[B]] =
    in.foldLeft(IO.sync[E, mutable.Builder[B, M[B]]](cbf(in)))((io, b) => io.zipWith(fn(b))(_ += _))
      .map(_.result())

  /**
   * Evaluate the elements of a traversable data structure in parallel
   * and collect the results. This is the parallel version of `traverse`.
   */
  def parTraverse[E, A, B, M[X] <: TraversableOnce[X]](
    as: M[A]
  )(fn: A => IO[E, B])(implicit cbf: CanBuildFrom[M[A], B, M[B]]): IO[E, M[B]] =
    as.foldLeft(IO.sync[E, mutable.Builder[B, M[B]]](cbf(as))) { (bsIO, a) =>
        bsIO.par(fn(a)).map {
          case (bs, b) => bs += b
        }
      }
      .map(_.result)

  /**
   * Evaluate each effect in the structure from left to right, and collect
   * the results. For parallelism use `parAll`.
   */
  final def sequence[E, A, M[X] <: TraversableOnce[X]](
    in: M[IO[E, A]]
  )(implicit cbf: CanBuildFrom[M[IO[E, A]], A, M[A]]): IO[E, M[A]] =
    traverse(in)(identity)

  /**
   * Evaluate each effect in the structure in parallel, and collect
   * the results. This is the parallel version of `sequence`.
   */
  final def parAll[E, A, M[X] <: TraversableOnce[X]](
    as: M[IO[E, A]]
  )(implicit cbf: CanBuildFrom[M[IO[E, A]], A, M[A]]): IO[E, M[A]] =
    parTraverse(as)(identity)

  /**
   * Races a traversable collection of `IO[E, A]` against each other. If all of
   * them fail, the last error is returned.
   *
   * _Note_: if the collection is empty, there is no action that can either
   * succeed or fail. Therefore, the only possible output is an IO action
   * that never terminates.
   */
  final def raceAll[E, A](t: TraversableOnce[IO[E, A]]): IO[E, A] =
    t.foldLeft(IO.terminate[E, A](NothingRaced))(_ race _)

  /**
   * Reduces a list of IO to a single IO, works in parallel.
   */
  final def reduceAll[E, A](a: IO[E, A], as: TraversableOnce[IO[E, A]])(f: (A, A) => A): IO[E, A] =
    as.foldLeft(a) { (l, r) =>
      l.par(r).map(f.tupled)
    }

  /**
   * Merges a list of IO to a single IO, works in parallel.
   */
  final def mergeAll[E, A, B](in: TraversableOnce[IO[E, A]])(zero: B, f: (B, A) => B): IO[E, B] =
    in.foldLeft(IO.point[E, B](zero))((acc, a) => acc.par(a).map(f.tupled))

  private final val Never: IO[Nothing, Any] =
    IO.async[Nothing, Any] { (k: (ExitResult[Nothing, Any]) => Unit) =>
      }

  private final val Unit: IO[Nothing, Unit] = now(())

}<|MERGE_RESOLUTION|>--- conflicted
+++ resolved
@@ -824,17 +824,11 @@
 
   final def forkAll[E, A, M[X] <: TraversableOnce[X]](
     as: M[IO[E, A]]
-<<<<<<< HEAD
   )(implicit cbf: CanBuildFrom[M[IO[E, A]], A, M[A]]): IO[Nothing, Fiber[E, M[A]]] =
-    as.foldRight(IO.point[Nothing, Fiber[E, mutable.Builder[A, M[A]]]](Fiber.point(cbf(as)))) {
-        case (a, as) => as.par(a.fork).map { case (as, a) => as.zipWith(a)(_ += _) }
-=======
-  )(implicit cbf: CanBuildFrom[M[IO[E, A]], A, M[A]]): IO[E, Fiber[E, M[A]]] =
-    as.foldLeft(IO.sync[E, Fiber[E, mutable.Builder[A, M[A]]]](Fiber.point(cbf(as)))) { (asFiberIO, aIO) =>
+    as.foldLeft(IO.sync[Fiber[E, mutable.Builder[A, M[A]]]](Fiber.point(cbf(as)))) { (asFiberIO, aIO) =>
         asFiberIO.par(aIO.fork).map {
           case (asFiber, aFiber) => asFiber.zipWith(aFiber)(_ += _)
         }
->>>>>>> 0ef0f071
       }
       .map(_.map(_.result))
 
@@ -883,7 +877,7 @@
   final def traverse[E, A, B, M[X] <: TraversableOnce[X]](
     in: M[A]
   )(fn: A => IO[E, B])(implicit cbf: CanBuildFrom[M[A], B, M[B]]): IO[E, M[B]] =
-    in.foldLeft(IO.sync[E, mutable.Builder[B, M[B]]](cbf(in)))((io, b) => io.zipWith(fn(b))(_ += _))
+    in.foldLeft(IO.point[E, mutable.Builder[B, M[B]]](cbf(in)))((io, b) => io.zipWith(fn(b))(_ += _))
       .map(_.result())
 
   /**
@@ -893,7 +887,7 @@
   def parTraverse[E, A, B, M[X] <: TraversableOnce[X]](
     as: M[A]
   )(fn: A => IO[E, B])(implicit cbf: CanBuildFrom[M[A], B, M[B]]): IO[E, M[B]] =
-    as.foldLeft(IO.sync[E, mutable.Builder[B, M[B]]](cbf(as))) { (bsIO, a) =>
+    as.foldLeft(IO.point[E, mutable.Builder[B, M[B]]](cbf(as))) { (bsIO, a) =>
         bsIO.par(fn(a)).map {
           case (bs, b) => bs += b
         }
