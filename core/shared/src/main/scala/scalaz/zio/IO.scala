// Copyright (C) 2017-2018 John A. De Goes. All rights reserved.
package scalaz.zio

import scalaz.zio.Exit.Cause
import scalaz.zio.clock.Clock
import scalaz.zio.duration._
import scalaz.zio.internal.{ Env, Executor }

import scala.concurrent.{ ExecutionContext, Future }
import scala.annotation.switch
import scala.util.{ Failure, Success }

/**
 * A `ZIO[R, E, A]` ("Zee-Oh of Are Eeh Aye") is an immutable data structure
 * that models an effectful program. The program requires an environment `R`,
 * and the program may fail with an error `E` or produce a single `A`.
 *
 * Conceptually, this structure is equivalent to `ReaderT[R, EitherT[UIO, E, ?]]`
 * for some infallible effect monad `UIO`, but because monad transformers
 * perform poorly in Scala, this data structure bakes in the reader effect of
 * `ReaderT` with the recoverable error effect of `EitherT` without runtime
 * overhead.
 *
 * `ZIO` values are ordinary immutable values, and may be used like any other
 * values in purely functional code. Because `ZIO` values just *model* effects
 * (like input / output), which must be interpreted by a separate runtime system,
 * `ZIO` values are entirely pure and do not violate referential transparency.
 *
 * `ZIO` values can efficiently describe the following classes of effects:
 *
 *  - '''Pure Values''' &mdash; `ZIO.succeed`
 *  - ```Error Effects``` &mdash; `ZIO.fail`
 *  - '''Synchronous Effects''' &mdash; `IO.sync`
 *  - '''Asynchronous Effects''' &mdash; `IO.async`
 *  - '''Concurrent Effects''' &mdash; `IO#fork`
 *  - '''Resource Effects''' &mdash; `IO#bracket`
 *  - ```Contextual Effects``` &mdash; `ZIO.read`
 *
 * The concurrency model is based on ''fibers'', a user-land lightweight thread,
 * which permit cooperative multitasking, fine-grained interruption, and very
 * high performance with large numbers of concurrently executing fibers.
 *
 * `ZIO` values compose with other `ZIO` values in a variety of ways to build
 * complex, rich, interactive applications. See the methods on `ZIO` for more
 * details about how to compose `ZIO` values.
 *
 * In order to integrate with Scala, `ZIO` values must be interpreted into the
 * Scala runtime. This process of interpretation executes the effects described
 * by a given immutable `ZIO` value. For more information on interpreting `ZIO`
 * values, see the default interpreter in `RTS` or the safe main function in
 * `App`.
 */
sealed abstract class ZIO[-R, +E, +A] extends Serializable { self =>

  /**
   * Embeds this program into one that requires a "bigger" environment.
   */
  final def contramap[R0](f: R0 => R): ZIO[R0, E, A] =
    ZIO.readM(r0 => self.provide(f(r0)))

  /**
   * Maps an `IO[E, A]` into an `IO[E, B]` by applying the specified `A => B` function
   * to the output of this action. Repeated applications of `map`
   * (`io.map(f1).map(f2)...map(f10000)`) are guaranteed stack safe to a depth
   * of at least 10,000.
   */
  final def map[B](f: A => B): ZIO[R, E, B] = (self.tag: @switch) match {
    case ZIO.Tags.Point =>
      val io = self.asInstanceOf[ZIO.Point[A]]

      new ZIO.Point(() => f(io.value()))

    case ZIO.Tags.Strict =>
      val io = self.asInstanceOf[ZIO.Strict[A]]

      new ZIO.Strict(f(io.value))

    case ZIO.Tags.Fail => self.asInstanceOf[ZIO[R, E, B]]

    case _ => new ZIO.FlatMap(self, (a: A) => new ZIO.Strict(f(a)))
  }

  /**
   * Maps an `IO[E, A]` into an `IO[E2, B]` by applying the specified `E => E2` and
   * `A => B` functions to the output of this action. Repeated applications of `bimap`
   * (`io.bimap(f1, g1).bimap(f2, g2)...bimap(f10000, g20000)`) are guaranteed stack safe to a depth
   * of at least 10,000.
   */
  final def bimap[E2, B](f: E => E2, g: A => B): ZIO[R, E2, B] = mapError(f).map(g)

  /**
   * Creates a composite action that represents this action followed by another
   * one that may depend on the value produced by this one.
   *
   * {{{
   * val parsed = readFile("foo.txt").flatMap(file => parseFile(file))
   * }}}
   */
  final def flatMap[R1 <: R, E1 >: E, B](f0: A => ZIO[R1, E1, B]): ZIO[R1, E1, B] = (self.tag: @switch) match {
    case ZIO.Tags.Fail => self.asInstanceOf[IO[E1, B]]
    case _             => new ZIO.FlatMap(self, f0)
  }

  /**
   * Forks this action into its own separate fiber, returning immediately
   * without the value produced by this action.
   *
   * The `Fiber[E, A]` returned by this action can be used to interrupt the
   * forked fiber with some exception, or to join the fiber to "await" its
   * computed value.
   *
   * {{{
   * for {
   *   fiber <- subtask.fork
   *   // Do stuff...
   *   a <- fiber.join
   * } yield a
   * }}}
   */
  final def fork: ZIO[R, Nothing, Fiber[E, A]] =
    for {
      r     <- ZIO.read[R]
      fiber <- new ZIO.Fork(self.provide(r), None)
    } yield fiber

  /**
   * A more powerful version of `fork` that allows specifying a handler to be
   * invoked on any exceptions that are not handled by the forked fiber.
   */
  final def forkWith(handler: Cause[Any] => UIO[_]): ZIO[R, Nothing, Fiber[E, A]] =
    for {
      r     <- ZIO.read[R]
      fiber <- new ZIO.Fork(self.provide(r), Some(handler))
    } yield fiber

  /**
   * Executes both this action and the specified action in parallel,
   * combining their results using given function `f`.
   * If either individual action fails, then the returned action will fail.
   *
   * TODO: Replace with optimized primitive.
   */
  final def zipWithPar[R1 <: R, E1 >: E, B, C](that: ZIO[R1, E1, B])(f: (A, B) => C): ZIO[R1, E1, C] = {
    def coordinate[A, B](f: (A, B) => C)(winner: Exit[E1, A], loser: Fiber[E1, B]): ZIO[R1, E1, C] =
      winner match {
        case Exit.Success(a)     => loser.join.map(f(a, _))
        case Exit.Failure(cause) => loser.interrupt *> ZIO.halt(cause)
      }
    val g = (b: B, a: A) => f(a, b)
    (self raceWith that)(coordinate(f), coordinate(g))
  }

  /**
   * Executes both this action and the specified action in parallel,
   * returning a tuple of their results. If either individual action fails,
   * then the returned action will fail.
   */
  final def zipPar[R1 <: R, E1 >: E, B](that: ZIO[R1, E1, B]): ZIO[R1, E1, (A, B)] =
    self.zipWithPar(that)((a, b) => (a, b))

  /**
   * Races this action with the specified action, returning the first
   * result to produce an `A`, whichever it is. If neither action succeeds,
   * then the action will fail with some error.
   */
  final def race[R1 <: R, E1 >: E, A1 >: A](that: ZIO[R1, E1, A1]): ZIO[R1, E1, A1] =
    raceEither(that).map(_.merge)

  /**
   * Races this action with the specified action, returning the first
   * result to produce a value, whichever it is. If neither action succeeds,
   * then the action will fail with some error.
   */
  final def raceEither[R1 <: R, E1 >: E, B](that: ZIO[R1, E1, B]): ZIO[R1, E1, Either[A, B]] =
    raceWith(that)(
      (exit, right) =>
        exit.redeem[E1, Either[A, B]](
          _ => right.join.map(Right(_)),
          a => ZIO.succeedLeft(a) <* right.interrupt
        ),
      (exit, left) =>
        exit.redeem[E1, Either[A, B]](
          _ => left.join.map(Left(_)),
          b => ZIO.succeedRight(b) <* left.interrupt
        )
    )

  /**
   * Races this action with the specified action, returning the first
   * result to *finish*, whether it is by producing a value or by failing
   * with an error. If either of two actions fails before the other succeeds,
   * the entire race will fail with that error.
   */
  final def raceAttempt[R1 <: R, E1 >: E, A1 >: A](that: ZIO[R1, E1, A1]): ZIO[R1, E1, A1] =
    raceWith(that)(
      { case (l, f) => l.fold(f.interrupt *> ZIO.halt(_), ZIO.succeed) },
      { case (r, f) => r.fold(f.interrupt *> ZIO.halt(_), ZIO.succeed) }
    )

  /**
   * Races this action with the specified action, invoking the
   * specified finisher as soon as one value or the other has been computed.
   */
  final def raceWith[R1 <: R, E1, E2, B, C](
    that: ZIO[R1, E1, B]
  )(
    leftDone: (Exit[E, A], Fiber[E1, B]) => ZIO[R1, E2, C],
    rightDone: (Exit[E1, B], Fiber[E, A]) => ZIO[R1, E2, C]
  ): ZIO[R1, E2, C] = {
    def arbiter[E0, E1, A, B](
      f: (Exit[E0, A], Fiber[E1, B]) => ZIO[R1, E2, C],
      loser: Fiber[E1, B],
      race: Ref[Int],
      done: Promise[E2, C]
    )(res: Exit[E0, A]): ZIO[R1, Nothing, _] =
      ZIO.flatten(race.modify((c: Int) => (if (c > 0) ZIO.unit else f(res, loser).to(done).void) -> (c + 1)))

    for {
      done  <- Promise.make[E2, C]
      race  <- Ref.make[Int](0)
      child <- Ref.make[UIO[Any]](ZIO.unit)
      c <- ((for {
            left  <- self.fork.peek(f => child update (_ *> f.interrupt))
            right <- that.fork.peek(f => child update (_ *> f.interrupt))
            _     <- left.await.flatMap(arbiter(leftDone, right, race, done)).fork
            _     <- right.await.flatMap(arbiter(rightDone, left, race, done)).fork
          } yield ()).uninterruptible *> done.await).onInterrupt(
            ZIO.flatten(child.get)
          )
    } yield c
  }

  def raceAll[R1 <: R, E1 >: E, A1 >: A](ios: Iterable[ZIO[R1, E1, A1]]): ZIO[R1, E1, A1] = ZIO.raceAll(self, ios)

  /**
   * Executes this action and returns its value, if it succeeds, but
   * otherwise executes the specified action.
   */
  final def orElse[R1 <: R, E2, A1 >: A](that: => ZIO[R1, E2, A1]): ZIO[R1, E2, A1] =
    redeemOrElse(that, ZIO.succeed)

  /**
   * Alias for orElse.
   *
   * Executes this action and returns its value, if it succeeds, but
   * otherwise executes the specified action.
   */
  final def <>[R1 <: R, E2, A1 >: A](that: => ZIO[R1, E2, A1]): ZIO[R1, E2, A1] =
    orElse(that)

  /**
   * Executes this action and returns its value, if it succeeds, but
   * otherwise executes the specified action.
   */
  final def orElseEither[R1 <: R, E2, B](that: => ZIO[R1, E2, B]): ZIO[R1, E2, Either[A, B]] =
    redeemOrElse(that.map(Right(_)), ZIO.succeedLeft)

  /**
   * Alias for orElseEither.
   *
   * Executes this action and returns its value, if it succeeds, but
   * otherwise executes the specified action.
   */
  final def <||>[R1 <: R, E2, B](that: => ZIO[R1, E2, B]): ZIO[R1, E2, Either[A, B]] =
    orElseEither(that)

  private final def redeemOrElse[R1 <: R, E2, B](that: => ZIO[R1, E2, B], succ: A => ZIO[R1, E2, B]): ZIO[R1, E2, B] = {
    val err = (cause: Cause[E]) =>
      if (cause.interrupted || cause.isFailure) that else ZIO.halt(cause.asInstanceOf[Cause[Nothing]])

    (self.tag: @switch) match {
      case ZIO.Tags.Fail =>
        val io = self.asInstanceOf[ZIO.Fail[E]]
        err(io.cause)

      case _ => new ZIO.Redeem(self, err, succ)
    }
  }

  final def flatten[R1 <: R, E1 >: E, B](implicit ev1: A <:< ZIO[R1, E1, B]): ZIO[R1, E1, B] =
    self.flatMap(a => a)

  /**
   * Maps over the error type. This can be used to lift a "smaller" error into
   * a "larger" error.
   */
  final def mapError[E2](f: E => E2): ZIO[R, E2, A] =
    self.redeem(f.andThen(ZIO.fail), ZIO.succeed)

  /**
   * Creates a composite action that represents this action followed by another
   * one that may depend on the error produced by this one.
   *
   * {{{
   * val parsed = readFile("foo.txt").flatMapError(error => logErrorToFile(error))
   * }}}
   */
  final def flatMapError[R1 <: R, E2](f: E => ZIO[R1, Nothing, E2]): ZIO[R1, E2, A] =
    self.redeem(f.andThen(_.flip), ZIO.succeed)

  /**
   *  Swaps the error/value parameters, applies the function `f` and flips the parameters back
   */
  final def flipWith[R1, A1, E1](f: ZIO[R, A, E] => ZIO[R1, A1, E1]): ZIO[R1, E1, A1] = f(self.flip).flip

  /**
   * Swaps the error/value around, making it easier to handle errors.
   */
  final def flip: ZIO[R, A, E] =
    self.redeem(ZIO.succeed, ZIO.fail)

  /**
   * Recovers from errors by accepting one action to execute for the case of an
   * error, and one action to execute for the case of success.
   *
   * This method has better performance than `attempt` since no intermediate
   * value is allocated and does not require subsequent calls to `flatMap` to
   * define the next action.
   *
   * The error parameter of the returned `ZIO` may be chosen arbitrarily, since
   * it will depend on the `ZIO`s returned by the given continuations.
   */
  final def redeem[R1 <: R, E2, B](err: E => ZIO[R1, E2, B], succ: A => ZIO[R1, E2, B]): ZIO[R1, E2, B] =
    redeem0((cause: Cause[E]) => cause.failureOrCause.fold(err, ZIO.halt), succ)

  /**
   * A more powerful version of redeem that allows recovering from any kind of failure except interruptions.
   */
  final def redeem0[R1 <: R, E2, B](err: Cause[E] => ZIO[R1, E2, B], succ: A => ZIO[R1, E2, B]): ZIO[R1, E2, B] =
    (self.tag: @switch) match {
      case ZIO.Tags.Fail =>
        val io = self.asInstanceOf[ZIO.Fail[E]]
        err(io.cause)

      case _ => new ZIO.Redeem(self, err, succ)
    }

  /**
   * Less powerful version of `redeem` which always returns a successful
   * `UIO[B]` after applying one of the given mapping functions depending
   * on the result of this `ZIO`
   */
  final def fold[B](err: E => B, succ: A => B): ZIO[R, Nothing, B] =
    redeem(err.andThen(ZIO.succeed), succ.andThen(ZIO.succeed))

  /**
   * Executes this action, capturing both failure and success and returning
   * the result in an `Either`. This method is useful for recovering from
   * `ZIO` actions that may fail.
   *
   * The error parameter of the returned `ZIO` is Nothing, since
   * it is guaranteed the `ZIO` action does not raise any errors.
   */
  final def attempt: ZIO[R, Nothing, Either[E, A]] =
    self.redeem(ZIO.succeedLeft, ZIO.succeedRight)

  /**
   * Submerges the error case of an `Either` into the `IO`. The inverse
   * operation of `IO.attempt`.
   */
  final def absolve[R1 <: R, E1, B](implicit ev1: ZIO[R, E, A] <:< ZIO[R1, E1, Either[E1, B]]): ZIO[R1, E1, B] =
    ZIO.absolve[R1, E1, B](self)

  /**
   * Unwraps the optional success of this effect, but can fail with unit value.
   */
  final def get[E1 >: E, B](implicit ev1: E1 =:= Nothing, ev2: A <:< Option[B]): ZIO[R, Unit, B] =
    ZIO.absolve(self.mapError(ev1).map(_.toRight(())))

  /**
   * Executes this action, skipping the error but returning optionally the success.
   */
  final def option: ZIO[R, Nothing, Option[A]] =
    self.redeem0(_ => IO.succeed(None), a => IO.succeed(Some(a)))

  /**
   * When this action represents acquisition of a resource (for example,
   * opening a file, launching a thread, etc.), `bracket` can be used to ensure
   * the acquisition is not interrupted and the resource is released.
   *
   * The function does two things:
   *
   * 1. Ensures this action, which acquires the resource, will not be
   * interrupted. Of course, acquisition may fail for internal reasons (an
   * uncaught exception).
   * 2. Ensures the `release` action will not be interrupted, and will be
   * executed so long as this action successfully acquires the resource.
   *
   * In between acquisition and release of the resource, the `use` action is
   * executed.
   *
   * If the `release` action fails, then the entire action will fail even
   * if the `use` action succeeds. If this fail-fast behavior is not desired,
   * errors produced by the `release` action can be caught and ignored.
   *
   * {{{
   * openFile("data.json").bracket(closeFile) { file =>
   *   for {
   *     header <- readHeader(file)
   *     ...
   *   } yield result
   * }
   * }}}
   */
  final def bracket[R1 <: R, E1 >: E, B](release: A => UIO[_])(use: A => ZIO[R1, E1, B]): ZIO[R1, E1, B] =
    ZIO.bracket[R1, E1, A, B](this)(release)(use)

  /**
   * A more powerful version of `bracket` that provides information on whether
   * or not `use` succeeded to the release action.
   */
  final def bracket0[R1 <: R, E1 >: E, B](
    release: (A, Exit[E1, B]) => UIO[_]
  )(use: A => ZIO[R1, E1, B]): ZIO[R1, E1, B] =
    ZIO.bracket0[R1, E1, A, B](this)(release)(use)

  /**
   * A less powerful variant of `bracket` where the value produced by this
   * action is not needed.
   */
  final def bracket_[R1 <: R, E1 >: E, B](release: UIO[_])(use: ZIO[R1, E1, B]): ZIO[R1, E1, B] =
    ZIO.bracket[R1, E1, A, B](self)(_ => release)(_ => use)

  /**
   * Executes the specified finalizer, whether this action succeeds, fails, or
   * is interrupted. This method should not be used for cleaning up resources,
   * because it's possible the fiber will be interrupted after acquisition but
   * before the finalizer is added.
   */
  final def ensuring(finalizer: UIO[_]): ZIO[R, E, A] =
    new ZIO.Ensuring(self, finalizer)

  /**
   * Executes the action on the specified `ExecutionContext` and then shifts back
   * to the default one.
   */
  final def on(ec: ExecutionContext): ZIO[R, E, A] =
    self.lock(Executor.fromExecutionContext(Executor.Yielding, Int.MaxValue)(ec))

  /**
   * Forks an action that will be executed on the specified `ExecutionContext`.
   */
  final def forkOn(ec: ExecutionContext): ZIO[R, E, Fiber[E, A]] =
    self.on(ec).fork

  /**
   * Executes the release action only if there was an error.
   */
  final def bracketOnError[R1 <: R, E1 >: E, B](release: A => UIO[_])(use: A => ZIO[R1, E1, B]): ZIO[R1, E1, B] =
    ZIO.bracket0[R1, E1, A, B](this)(
      (a: A, eb: Exit[E1, B]) =>
        eb match {
          case Exit.Failure(_) => release(a)
          case _               => ZIO.unit
        }
    )(use)

  final def managed(release: A => UIO[_]): Managed[R, E, A] =
    Managed.make(this)(release)

  /**
   * Runs the specified action if this action fails, providing the error to the
   * action if it exists. The provided action will not be interrupted.
   */
  final def onError(cleanup: Cause[E] => UIO[_]): ZIO[R, E, A] =
    ZIO.bracket0[R, E, Unit, A](ZIO.unit)(
      (_, eb: Exit[E, A]) =>
        eb match {
          case Exit.Success(_)     => ZIO.unit
          case Exit.Failure(cause) => cleanup(cause)
        }
    )(_ => self)

  /**
   * Runs the specified action if this action is interrupted.
   */
  final def onInterrupt(cleanup: UIO[_]): ZIO[R, E, A] =
    self.ensuring(
      ZIO.descriptor flatMap (descriptor => if (descriptor.interrupted) cleanup else ZIO.unit)
    )

  /**
   * Runs the specified action if this action is terminated, either because of
   * a defect or because of interruption.
   */
  final def onTermination(cleanup: Cause[Nothing] => UIO[_]): ZIO[R, E, A] =
    ZIO.bracket0[R, E, Unit, A](ZIO.unit)(
      (_, eb: Exit[E, A]) =>
        eb match {
          case Exit.Failure(cause) => cause.failureOrCause.fold(_ => ZIO.unit, cleanup)
          case _                   => ZIO.unit
        }
    )(_ => self)

  /**
   * Supervises this action, which ensures that any fibers that are forked by
   * the action are interrupted when this action completes.
   */
  final def supervise: ZIO[R, E, A] = ZIO.supervise(self)

  /**
   * Supervises this action, which ensures that any fibers that are forked by
   * the action are handled by the provided supervisor.
   */
  final def superviseWith(supervisor: Iterable[Fiber[_, _]] => UIO[_]): ZIO[R, E, A] =
    ZIO.superviseWith(self)(supervisor)

  /**
   * Performs this action non-interruptibly. This will prevent the action from
   * being terminated externally, but the action may fail for internal reasons
   * (e.g. an uncaught error) or terminate due to defect.
   */
  final def uninterruptible: ZIO[R, E, A] = new ZIO.Uninterruptible(self)

  /**
   * Recovers from all errors.
   *
   * {{{
   * openFile("config.json").catchAll(_ => IO.succeed(defaultConfig))
   * }}}
   */
  final def catchAll[R1 <: R, E2, A1 >: A](h: E => ZIO[R1, E2, A1]): ZIO[R1, E2, A1] =
    self.redeem[R1, E2, A1](h, ZIO.succeed)

  /**
   * Recovers from some or all of the error cases.
   *
   * {{{
   * openFile("data.json").catchSome {
   *   case FileNotFoundException(_) => openFile("backup.json")
   * }
   * }}}
   */
  final def catchSome[R1 <: R, E1 >: E, A1 >: A](pf: PartialFunction[E, ZIO[R1, E1, A1]]): ZIO[R1, E1, A1] = {
    def tryRescue(t: E): ZIO[R1, E1, A1] = pf.applyOrElse(t, (_: E) => ZIO.fail[E1](t))

    self.redeem[R1, E1, A1](tryRescue, ZIO.succeed)
  }

  /**
   * Translates the checked error (if present) into termination.
   */
<<<<<<< HEAD
  final def orDie[E1 >: E](implicit ev: E1 =:= Throwable): ZIO[R, Nothing, A] =
    self.mapError(ev).catchAll(ZIO.die)

  def toFuture(implicit ev: E <:< Throwable): ZIO[R, Nothing, Future[A]] =
    self.mapError(ev).fold(Future.failed, Future.successful)
=======
  final def orDie[E1 >: E](implicit ev: E1 =:= Throwable): IO[Nothing, A] =
    orDieWith(ev)

  final def orDieWith(f: E => Throwable): IO[Nothing, A] =
    self.mapError(f).catchAll(IO.die)
>>>>>>> 725d614b

  /**
   * Maps this action to the specified constant while preserving the
   * effects of this action.
   */
  final def const[B](b: => B): ZIO[R, E, B] = self.map(_ => b)

  /**
   * A variant of `flatMap` that ignores the value produced by this action.
   */
  final def *>[R1 <: R, E1 >: E, B](io: => ZIO[R1, E1, B]): ZIO[R1, E1, B] = self.flatMap(_ => io)

  /**
   * Sequences the specified action after this action, but ignores the
   * value produced by the action.
   */
  final def <*[R1 <: R, E1 >: E, B](io: => ZIO[R1, E1, B]): ZIO[R1, E1, A] = self.flatMap(io.const(_))

  /**
   * Sequentially zips this effect with the specified effect using the
   * specified combiner function.
   */
  final def zipWith[R1 <: R, E1 >: E, B, C](that: ZIO[R1, E1, B])(f: (A, B) => C): ZIO[R1, E1, C] =
    self.flatMap(a => that.map(b => f(a, b)))

  /**
   * Sequentially zips this effect with the specified effect, combining the
   * results into a tuple.
   */
  final def zip[R1 <: R, E1 >: E, B](that: ZIO[R1, E1, B]): ZIO[R1, E1, (A, B)] =
    self.zipWith(that)((a, b) => (a, b))

  /**
   * The moral equivalent of `if (p) exp`
   */
  final def when[R1 <: R, E1 >: E](b: Boolean)(implicit ev1: ZIO[R, E, A] <:< ZIO[R1, E1, Unit]): ZIO[R1, E1, Unit] =
    ZIO.when(b)(self)

  /**
   * The moral equivalent of `if (p) exp` when `p` has side-effects
   */
  final def whenM[R1 <: R, E1 >: E](
    b: ZIO[R1, Nothing, Boolean]
  )(implicit ev1: ZIO[R, E, A] <:< ZIO[R1, E1, Unit]): ZIO[R1, E1, Unit] =
    ZIO.whenM(b)(self)

  /**
   * Repeats this action forever (until the first error). For more sophisticated
   * schedules, see the `repeat` method.
   */
  final def forever: ZIO[R, E, Nothing] = self *> self.forever

  /**
   * Repeats this action with the specified schedule until the schedule
   * completes, or until the first failure.
   * Repeats are done in addition to the first execution so that
   * `io.repeat(Schedule.once)` means "execute io and in case of success repeat `io` once".
   */
  final def repeat[R1 <: R, B](schedule: Schedule[R1, A, B]): ZIO[R1 with Clock, E, B] =
    repeatOrElse[R1, E, B](schedule, (e, _) => ZIO.fail(e))

  /**
   * Repeats this action with the specified schedule until the schedule
   * completes, or until the first failure. In the event of failure the progress
   * to date, together with the error, will be passed to the specified handler.
   */
  final def repeatOrElse[R1 <: R, E2, B](
    schedule: Schedule[R1, A, B],
    orElse: (E, Option[B]) => ZIO[R1, E2, B]
  ): ZIO[R1 with Clock, E2, B] =
    repeatOrElse0[R1, B, E2, B](schedule, orElse).map(_.merge)

  /**
   * Repeats this action with the specified schedule until the schedule
   * completes, or until the first failure. In the event of failure the progress
   * to date, together with the error, will be passed to the specified handler.
   */
  final def repeatOrElse0[R1 <: R, B, E2, C](
    schedule: Schedule[R1, A, B],
    orElse: (E, Option[B]) => ZIO[R1 with Clock, E2, C]
  ): ZIO[R1 with Clock, E2, Either[C, B]] = {
    def loop(last: Option[() => B], state: schedule.State): ZIO[R1 with Clock, E2, Either[C, B]] =
      self.redeem(
        e => orElse(e, last.map(_())).map(Left(_)),
        a =>
          schedule.update(a, state).flatMap { step =>
            if (!step.cont) ZIO.succeedRight(step.finish())
            else ZIO.succeed(step.state).delay(step.delay).flatMap(s => loop(Some(step.finish), s))
          }
      )

    schedule.initial.flatMap(loop(None, _))
  }

  /**
   * Retries with the specified retry policy.
   * Retries are done following the failure of the original `io` (up to a fixed maximum with
   * `once` or `recurs` for example), so that that `io.retry(Schedule.once)` means
   * "execute `io` and in case of failure, try again once".
   */
  final def retry[R1 <: R, E1 >: E, S](policy: Schedule[R1, E1, S]): ZIO[R1 with Clock, E1, A] =
    retryOrElse[R1, A, E1, S, E1](policy, (e: E1, _: S) => ZIO.fail(e))

  /**
   * Retries with the specified schedule, until it fails, and then both the
   * value produced by the schedule together with the last error are passed to
   * the recovery function.
   */
  final def retryOrElse[R1 <: R, A2 >: A, E1 >: E, S, E2](
    policy: Schedule[R1, E1, S],
    orElse: (E1, S) => ZIO[R1, E2, A2]
  ): ZIO[R1 with Clock, E2, A2] =
    retryOrElse0(policy, orElse).map(_.merge)

  /**
   * Retries with the specified schedule, until it fails, and then both the
   * value produced by the schedule together with the last error are passed to
   * the recovery function.
   */
  final def retryOrElse0[R1 <: R, E1 >: E, S, E2, B](
    policy: Schedule[R1, E1, S],
    orElse: (E1, S) => ZIO[R1, E2, B]
  ): ZIO[R1 with Clock, E2, Either[B, A]] = {
    def loop(state: policy.State): ZIO[R1 with Clock, E2, Either[B, A]] =
      self.redeem(
        err =>
          policy
            .update(err, state)
            .flatMap(
              decision =>
                if (decision.cont) ZIO.sleep(decision.delay) *> loop(decision.state)
                else orElse(err, decision.finish()).map(Left(_))
            ),
        succ => ZIO.succeedRight(succ)
      )

    policy.initial.flatMap(loop)
  }

  /**
   * Maps this action to one producing unit, but preserving the effects of
   * this action.
   */
  final def void: ZIO[R, E, Unit] = const(())

  /**
   * Calls the provided function with the result of this action, and
   * sequences the resulting action after this action, but ignores the
   * value produced by the action.
   *
   * {{{
   * readFile("data.json").peek(putStrLn)
   * }}}
   */
  final def peek[R1 <: R, E1 >: E, B](f: A => ZIO[R1, E1, B]): ZIO[R1, E1, A] = self.flatMap(a => f(a).const(a))

  /**
   * Provides the `ZIO` program with its required environment.
   */
  final def provide(r: R): IO[E, A] = ZIO.provide(r)(self)

  /**
   * Times out an action by the specified duration.
   */
  final def timeout(d: Duration): ZIO[R, E, Option[A]] = timeout0[Option[A]](None)(Some(_))(d)

  /**
   * Times out this action by the specified duration.
   *
   * {{{
   * IO.succeed(1).timeout0(Option.empty[Int])(Some(_))(1.second)
   * }}}
   */
  final def timeout0[B](z: B)(f: A => B)(duration: Duration): ZIO[R, E, B] =
    self.map(f).sandboxWith[R, E, B](io => ZIO.absolve(io.attempt race ZIO.succeedRight(z).delay(duration)))

  /**
   * Flattens a nested action with a specified duration.
   */
  final def timeoutFail[E1 >: E](e: E1)(d: Duration): ZIO[R, E1, A] =
    ZIO.flatten(timeout0[ZIO[R, E1, A]](ZIO.fail(e))(ZIO.succeed)(d))

  /**
   * Returns a new action that executes this one and times the execution.
   */
  final def timed: ZIO[R with Clock, E, (Duration, A)] = timed0(clock.nanoTime)

  /**
   * A more powerful variation of `timed` that allows specifying the clock.
   */
  final def timed0[R1 <: R, E1 >: E](nanoTime: ZIO[R1, E1, Long]): ZIO[R1 with Clock, E1, (Duration, A)] =
    summarized[R1, E1, Long, Duration]((start, end) => Duration.fromNanos(end - start))(nanoTime)

  /**
   * Summarizes a action by computing some value before and after execution, and
   * then combining the values to produce a summary, together with the result of
   * execution.
   */
  final def summarized[R1 <: R, E1 >: E, B, C](f: (B, B) => C)(summary: ZIO[R1, E1, B]): ZIO[R1, E1, (C, A)] =
    for {
      start <- summary
      value <- self
      end   <- summary
    } yield (f(start, end), value)

  /**
   * Delays this action by the specified amount of time.
   */
  final def delay(duration: Duration): ZIO[R, E, A] =
    ZIO.sleep(duration) *> self

  /**
   * Locks the execution of this action to the specified executor.
   */
  final def lock(executor: Executor): ZIO[R, E, A] =
    ZIO.lock(executor)(self)

  /**
   * Marks this action as unyielding to the runtime system for better
   * scheduling.
   */
  final def unyielding: ZIO[R, E, A] =
    ZIO.unyielding(self)

  /**
   * Runs this action in a new fiber, resuming when the fiber terminates.
   */
  final def run: ZIO[R, Nothing, Exit[E, A]] =
    new ZIO.Redeem[R, E, Nothing, A, Exit[E, A]](
      self,
      cause => ZIO.succeed(Exit.halt(cause)),
      succ => ZIO.succeed(Exit.succeed(succ))
    )

  /**
   * Runs this action in a new fiber, resuming when the fiber terminates.
   *
   * If the fiber fails with an error it will be captured in Right side of the error Either
   * If the fiber terminates because of defect, list of defects will be captured in the Left side of the Either
   *
   * Allows recovery from errors and defects alike, as in:
   *
   * {{{
   * case class DomainError()
   *
   * val veryBadIO: IO[DomainError, Unit] =
   *   IO.sync(5 / 0) *> IO.fail(DomainError())
   *
   * val caught: UIO[Unit] =
   *   veryBadIO.sandbox.catchAll {
   *     case Left((_: ArithmeticException) :: Nil) =>
   *       // Caught defect: divided by zero!
   *       IO.succeed(0)
   *     case Left(ts) =>
   *       // Caught unknown defects, shouldn't recover!
   *       IO.terminate0(ts)
   *     case Right(e) =>
   *       // Caught error: DomainError!
   *      IO.succeed(0)
   *   }
   * }}}
   */
  final def sandbox: ZIO[R, Cause[E], A] = redeem0(ZIO.fail, ZIO.succeed)

  /**
   * The inverse operation to `sandbox`
   *
   * Terminates with exceptions on the `Left` side of the `Either` error, if it
   * exists. Otherwise extracts the contained `IO[E, A]`
   */
  final def unsandbox[R1 <: R, E1, A1 >: A](implicit ev1: ZIO[R, E, A] <:< ZIO[R1, Cause[E1], A1]): ZIO[R1, E1, A1] =
    ZIO.unsandbox(self)

  /**
   * Companion helper to `sandbox`.
   *
   * Has a performance penalty due to forking a new fiber.
   *
   * Allows recovery, and partial recovery, from errors and defects alike, as in:
   *
   * {{{
   * case class DomainError()
   *
   * val veryBadIO: IO[DomainError, Unit] =
   *   IO.sync(5 / 0) *> IO.fail(DomainError())
   *
   * val caught: IO[DomainError, Unit] =
   *   veryBadIO.sandboxWith(_.catchSome {
   *     case Left((_: ArithmeticException) :: Nil) =>
   *       // Caught defect: divided by zero!
   *       IO.succeed(0)
   *   })
   * }}}
   *
   * Using `sandboxWith` with `catchSome` is better than using
   * `io.sandbox.catchAll` with a partial match, because in
   * the latter, if the match fails, the original defects will
   * be lost and replaced by a `MatchError`
   */
  final def sandboxWith[R1 <: R, E2, B](f: ZIO[R1, Cause[E], A] => ZIO[R1, Cause[E2], B]): ZIO[R1, E2, B] =
    ZIO.unsandbox(f(self.sandbox))

  /**
   * Widens the action type to any supertype. While `map` suffices for this
   * purpose, this method is significantly faster for this purpose.
   */
  final def as[A1 >: A]: ZIO[R, E, A1] = self.asInstanceOf[ZIO[R, E, A1]]

  /**
   * Keep or break a promise based on the result of this action.
   */
  final def to[E1 >: E, A1 >: A](p: Promise[E1, A1]): ZIO[R, Nothing, Boolean] =
    self.run.flatMap(x => p.done(ZIO.done(x))).onInterrupt(p.interrupt)

  /**
   * An integer that identifies the term in the `ZIO` sum type to which this
   * instance belongs (e.g. `IO.Tags.Point`).
   */
  def tag: Int
}

trait ZIOFunctions extends Serializable {
  // ALL error types in this trait must be a subtype of `UpperE`.
  type UpperE
  // ALL environment types in this trait must be a supertype of `LowerR`.
  type LowerR

  /**
   * Creates a `ZIO` value that represents failure with the specified error.
   * The moral equivalent of `throw` for pure code.
   */
  final def fail[E <: UpperE](error: E): IO[E, Nothing] = halt(Cause.fail(error))

  /**
   * Returns a `ZIO` that fails with the specified `Cause`.
   */
  final def halt[E <: UpperE](cause: Cause[E]): IO[E, Nothing] = new ZIO.Fail(cause)

  /**
   * Lifts a strictly evaluated value into the `ZIO` monad.
   */
  final def succeed[A](a: A): UIO[A] = new ZIO.Strict(a)

  /**
   * Lifts a non-strictly evaluated value into the `ZIO` monad. Do not use this
   * function to capture effectful code. The result is undefined but may
   * include duplicated effects.
   */
  final def succeedLazy[A](a: => A): UIO[A] = new ZIO.Point(() => a)

  /**
   * Accesses the environment of the program.
   */
  final def read[R >: LowerR]: ZIO[R, Nothing, R] =
    readM(succeed)

  /**
   * Effectfully accesses the environment of the program.
   */
  final def readM[R >: LowerR, E <: UpperE, A](f: R => ZIO[R, E, A]): ZIO[R, E, A] =
    new ZIO.Read(f)

  /**
   * Given an environment `R`, returns a function that can supply the
   * environment to programs that require it, removing their need for any
   * specific environment.
   */
  final def provide[R >: LowerR, E <: UpperE, A](r: R): ZIO[R, E, A] => IO[E, A] =
    (zio: ZIO[R, E, A]) => new ZIO.Provide(r, zio)

  /**
   * Returns a `ZIO` that is interrupted.
   */
  final val interrupt: UIO[Nothing] = halt(Cause.interrupt)

  /**
   * Returns a action that will never produce anything. The moral
   * equivalent of `while(true) {}`, only without the wasted CPU cycles.
   */
  final val never: UIO[Nothing] =
    async[Nothing, Nothing](_ => ())

  /**
   * Returns a `ZIO` that terminates with the specified `Throwable`.
   */
  final def die(t: Throwable): UIO[Nothing] = halt(Cause.die(t))

  /**
   * Imports a synchronous effect that does blocking IO into a pure value.
   *
   * If the returned `IO` is interrupted, the blocked thread running the synchronous effect
   * will be interrupted via `Thread.interrupt`.
   */
<<<<<<< HEAD
  final def blocking[A](effect: => A): UIO[A] =
=======
  final def blocking[A](effect: => A): IO[Throwable, A] =
>>>>>>> 725d614b
    IO.flatten(IO.sync {
      import java.util.concurrent.locks.ReentrantLock
      import java.util.concurrent.atomic.AtomicReference
      import internal.OneShot

      val lock    = new ReentrantLock()
      val thread  = new AtomicReference[Option[Thread]](None)
      val barrier = OneShot.make[Unit]

      def withMutex[B](b: => B): B =
        try {
          lock.lock(); b
        } finally lock.unlock()

      val interruptThread: IO[Nothing, Unit] =
        IO.sync(withMutex(thread.get match {
            case None         => IO.unit
            case Some(thread) => IO.sync(thread.interrupt())
          }))
          .flatten

      val awaitInterruption: IO[Nothing, Unit] = IO.sync(barrier.get())

      for {
<<<<<<< HEAD
        finalizer <- Ref.make[UIO[Unit]](IO.unit)
        a <- (for {
              fiber <- (IO.unyielding(IO.sync[Either[Throwable, A]] {
                        withLock(thread.set(Some(Thread.currentThread())))

                        try Right(effect)
                        catch {
                          case e: InterruptedException =>
                            Thread.interrupted
                            Left(e)
                        } finally withLock(thread.set(None)) // TODO: Signal finalizer to continue
                      }) <* finalizer
                        .set(IO.sync(withLock(thread.get.foreach(_.interrupt()))))).uninterruptible.fork
              either <- fiber.join
              a      <- either.fold[UIO[A]](IO.die, IO.succeed)
            } yield a).ensuring(IO.flatten(finalizer.get))
=======
        a <- (for {
              fiber <- IO
                        .unyielding(IO.sync[Either[Throwable, A]] {
                          val current = Some(Thread.currentThread)

                          withMutex(thread.set(current))

                          try Right(effect)
                          catch {
                            case e: InterruptedException =>
                              Thread.interrupted
                              Left(e)
                            case t: Throwable => Left(t)
                          } finally withMutex { thread.set(None); barrier.set(()) }
                        })
                        .fork
              a <- fiber.join.absolve
            } yield a).ensuring(interruptThread *> awaitInterruption)
>>>>>>> 725d614b
      } yield a
    })

  /**
   * Imports a synchronous effect into a pure `ZIO` value.
   *
   * {{{
   * val nanoTime: UIO[Long] = IO.sync(System.nanoTime())
   * }}}
   */
  final def sync[A](effect: => A): UIO[A] = sync0(_ => effect)

  /**
   * Imports a synchronous effect into a pure `ZIO` value. This variant of `sync`
   * lets you use the execution environment of the fiber.
   *
   * {{{
   * val nanoTime: UIO[Long] = IO.sync(System.nanoTime())
   * }}}
   */
  final def sync0[A](effect: Env => A): UIO[A] = new ZIO.SyncEffect[A](effect)

  /**
   * Imports a synchronous effect into a pure `ZIO` value. This variant of `sync`
   * lets you use the current executor of the fiber.
   */
  final def syncExec[A](effect: Executor => A): UIO[A] =
    for {
      exec <- ZIO.descriptor.map(_.executor)
      a    <- sync(effect(exec))
    } yield a

  /**
   * Yields to the runtime system, starting on a fresh stack.
   */
  final val yieldNow: UIO[Unit] = ZIO.Yield

  /**
   * Retrieves the supervisor associated with the fiber running the action
   * returned by this method.
   */
  final val supervisor: UIO[Cause[Nothing] => UIO[_]] =
    ZIO.descriptor.map(_.supervisor)

  /**
   * Forks all of the specified values, and returns a composite fiber that
   * produces a list of their results, in order.
   */
  final def forkAll[R >: LowerR, E <: UpperE, A](as: Iterable[ZIO[R, E, A]]): ZIO[R, Nothing, Fiber[E, List[A]]] =
    as.foldRight[ZIO[R, Nothing, Fiber[E, List[A]]]](succeed(Fiber.succeedLazy[E, List[A]](List()))) {
      (aIO, asFiberIO) =>
        asFiberIO.zip(aIO.fork).map {
          case (asFiber, aFiber) =>
            asFiber.zipWith(aFiber)((as, a) => a :: as)
        }
    }

  /**
   * Forks all of the specified values, and returns a composite fiber that
   * produces a list of their results, in order.
   */
  final def forkAll_[R >: LowerR, E <: UpperE, A](as: Iterable[ZIO[R, E, A]]): ZIO[R, Nothing, Unit] =
    as.foldRight[ZIO[R, Nothing, Unit]](ZIO.unit)(_.fork *> _)

  /**
   * Creates a `ZIO` value from `ExitResult`
   */
  final def done[E <: UpperE, A](r: Exit[E, A]): IO[E, A] = r match {
    case Exit.Success(b)     => succeed(b)
    case Exit.Failure(cause) => halt(cause)
  }

  /**
   * Supervises the specified action, which ensures that any actions directly
   * forked by the action are killed upon the action's own termination.
   */
  final def supervise[R >: LowerR, E <: UpperE, A](io: ZIO[R, E, A]): ZIO[R, E, A] =
    superviseWith[R, E, A](io)(Fiber.interruptAll)

  /**
   * Supervises the specified action's spawned fibers.
   */
  final def superviseWith[R >: LowerR, E <: UpperE, A](
    io: ZIO[R, E, A]
  )(supervisor: Iterable[Fiber[_, _]] => UIO[_]): ZIO[R, E, A] =
    new ZIO.Supervise(io, supervisor)

  /**
   * Flattens a nested action.
   */
  final def flatten[R >: LowerR, E <: UpperE, A](io: ZIO[R, E, ZIO[R, E, A]]): ZIO[R, E, A] = io.flatMap(a => a)

  /**
   * Lazily produces a `ZIO` value whose construction may have actional costs
   * that should be deferred until evaluation.
   *
   * Do not use this method to effectfully construct `ZIO` values. The results
   * will be undefined and most likely involve the physical explosion of your
   * computer in a heap of rubble.
   */
  final def suspend[R >: LowerR, E <: UpperE, A](io: => ZIO[R, E, A]): ZIO[R, E, A] =
    flatten(sync(io))

  /**
   * Safely imports an exception-throwing synchronous effect into a pure `ZIO`
   * value, translating the specified throwables into `E` with the provided
   * user-defined function.
   */
  final def syncCatch[E <: UpperE, A](effect: => A)(f: PartialFunction[Throwable, E]): IO[E, A] =
    absolve[Any, E, A](
      sync(
        try {
          val result = effect
          Right(result)
        } catch f andThen Left[E, A]
      )
    )

  /**
   * Locks the `io` to the specified executor.
   */
  final def lock[R >: LowerR, E <: UpperE, A](executor: Executor)(io: ZIO[R, E, A]): ZIO[R, E, A] =
    new ZIO.Lock(executor, io)

  /**
   * A combinator that allows you to identify long-running `ZIO` values to the
   * runtime system for improved scheduling.
   */
  final def unyielding[R >: LowerR, E <: UpperE, A](io: ZIO[R, E, A]): ZIO[R, E, A] =
    ZIO.flatten(sync0(env => lock[R, E, A](env.executor(Executor.Unyielding))(io)))

  /**
   * Imports an asynchronous effect into a pure `ZIO` value. See `async0` for
   * the more expressive variant of this function that can return a value
   * synchronously.
   */
  final def async[E <: UpperE, A](register: (ZIO[Any, E, A] => Unit) => Unit): ZIO[Any, E, A] =
    async0((callback: ZIO[Any, E, A] => Unit) => {
      register(callback)

      None
    })

  /**
   * Imports an asynchronous effect into a pure `ZIO` value, possibly returning
   * the value synchronously.
   */
  final def async0[E <: UpperE, A](register: (ZIO[Any, E, A] => Unit) => Option[IO[E, A]]): ZIO[Any, E, A] =
    new ZIO.AsyncEffect(register)

  /**
   * Imports an asynchronous effect into a pure `ZIO` value. This formulation is
   * necessary when the effect is itself expressed in terms of `ZIO`.
   */
  final def asyncM[E <: UpperE, A](register: (IO[E, A] => Unit) => UIO[_]): IO[E, A] =
    for {
      p   <- Promise.make[E, A]
      ref <- Ref.make[UIO[Any]](ZIO.unit)
      a <- (for {
            _ <- flatten(sync0(env => register(io => env.unsafeRunAsync_(io.to(p))))).fork
                  .peek(f => ref.set(f.interrupt))
                  .uninterruptible
            a <- p.await
          } yield a).onInterrupt(flatten(ref.get))
    } yield a

  /**
   * Imports an asynchronous effect into a pure `IO` value. The effect has the
   * option of returning the value synchronously, which is useful in cases
   * where it cannot be determined if the effect is synchronous or asynchronous
   * until the effect is actually executed. The effect also has the option of
   * returning a canceler, which will be used by the runtime to cancel the
   * asynchronous effect if the fiber executing the effect is interrupted.
   */
  final def asyncInterrupt[R >: LowerR, E <: UpperE, A](
    register: (ZIO[R, E, A] => Unit) => Either[Canceler, ZIO[R, E, A]]
  ): ZIO[R, E, A] = {
    import java.util.concurrent.atomic.AtomicBoolean
    import internal.OneShot

    sync((new AtomicBoolean(false), OneShot.make[UIO[Any]])).flatMap {
      case (started, cancel) =>
        flatten {
          async0((k: UIO[ZIO[R, E, A]] => Unit) => {
            started.set(true)

            try register(io => k(ZIO.succeed(io))) match {
              case Left(canceler) =>
                cancel.set(canceler)
                None
              case Right(io) => Some(ZIO.succeed(io))
            } finally if (!cancel.isSet) cancel.set(ZIO.unit)
          })
        }.onInterrupt(flatten(sync(if (started.get) cancel.get() else ZIO.unit)))
    }
  }

  /**
   * Submerges the error case of an `Either` into the `ZIO`. The inverse
   * operation of `IO.attempt`.
   */
  final def absolve[R >: LowerR, E <: UpperE, A](v: ZIO[R, E, Either[E, A]]): ZIO[R, E, A] =
    v.flatMap(fromEither)

  /**
   * The inverse operation `IO.sandboxed`
   *
   * Terminates with exceptions on the `Left` side of the `Either` error, if it
   * exists. Otherwise extracts the contained `IO[E, A]`
   */
  final def unsandbox[R >: LowerR, E <: UpperE, A](v: ZIO[R, Cause[E], A]): ZIO[R, E, A] = v.catchAll[R, E, A](halt)

  /**
   * Lifts an `Either` into a `ZIO` value.
   */
  final def fromEither[E <: UpperE, A](v: Either[E, A]): IO[E, A] =
    v.fold(fail, succeed)

  /**
   * Creates a `ZIO` value that represents the exit value of the specified
   * fiber.
   */
  final def fromFiber[E <: UpperE, A](fiber: Fiber[E, A]): IO[E, A] =
    fiber.join

  /**
   * Creates a `ZIO` value that represents the exit value of the specified
   * fiber.
   */
  final def fromFiberM[E <: UpperE, A](fiber: IO[E, Fiber[E, A]]): IO[E, A] =
    fiber.flatMap(_.join)

  /**
   * Requires that the given `IO[E, Option[A]]` contain a value. If there is no
   * value, then the specified error will be raised.
   */
  final def require[E <: UpperE, A](error: E): IO[E, Option[A]] => IO[E, A] =
    (io: IO[E, Option[A]]) => io.flatMap(_.fold[IO[E, A]](fail[E](error))(succeed[A]))

  /**
   * Acquires a resource, do some work with it, and then release that resource. `bracket`
   * will release the resource no matter the outcome of the computation, and will
   * re-throw any exception that occurred in between.
   */
  final def bracket[R >: LowerR, E <: UpperE, A, B](
    acquire: ZIO[R, E, A]
  )(release: A => UIO[_])(use: A => ZIO[R, E, B]): ZIO[R, E, B] =
    Ref.make[UIO[Any]](ZIO.unit).flatMap { m =>
      (for {
        a <- acquire.flatMap(a => m.set(release(a)).const(a)).uninterruptible
        b <- use(a)
      } yield b).ensuring(flatten(m.get))
    }

  /**
   * Acquires a resource, do some work with it, and then release that resource. With `bracket0`
   * not only is the acquired resource be cleaned up, the outcome of the computation is also
   * reified for processing.
   */
  final def bracket0[R >: LowerR, E <: UpperE, A, B](
    acquire: ZIO[R, E, A]
  )(release: (A, Exit[E, B]) => UIO[_])(use: A => ZIO[R, E, B]): ZIO[R, E, B] =
    Ref.make[UIO[Any]](ZIO.unit).flatMap { m =>
      (for {
        f <- acquire.flatMap(a => use(a).fork.peek(f => m.set(f.interrupt.flatMap(release(a, _))))).uninterruptible
        b <- f.join
      } yield b).ensuring(flatten(m.get))
    }

  /**
   * Apply the function fn to each element of the `Iterable[A]` and
   * return the results in a new `List[B]`. For parallelism use `foreachPar`.
   */
  final def foreach[R >: LowerR, E <: UpperE, A, B](in: Iterable[A])(fn: A => ZIO[R, E, B]): ZIO[R, E, List[B]] =
    in.foldRight[ZIO[R, E, List[B]]](sync(Nil)) { (a, io) =>
      fn(a).zipWith(io)((b, bs) => b :: bs)
    }

  /**
   * Evaluate the elements of an `Iterable[A]` in parallel
   * and collect the results. This is the parallel version of `foreach`.
   */
  final def foreachPar[R >: LowerR, E <: UpperE, A, B](as: Iterable[A])(fn: A => ZIO[R, E, B]): ZIO[R, E, List[B]] =
    as.foldRight[ZIO[R, E, List[B]]](sync(Nil)) { (a, io) =>
      fn(a).zipWithPar(io)((b, bs) => b :: bs)
    }

  /**
   * Evaluate the elements of a traversable data structure in parallel
   * and collect the results. Only up to `n` tasks run in parallel.
   * This is a version of `foreachPar`, with a throttle.
   */
  final def foreachParN[R >: LowerR, E <: UpperE, A, B](
    n: Long
  )(as: Iterable[A])(fn: A => ZIO[R, E, B]): ZIO[R, E, List[B]] =
    for {
      semaphore <- Semaphore.make(n)
      bs <- foreachPar[R, E, A, B](as) { a =>
             semaphore.withPermit(fn(a))
           }
    } yield bs

  /**
   * Evaluate each effect in the structure from left to right, and collect
   * the results. For parallelism use `collectAllPar`.
   */
  final def collectAll[R >: LowerR, E <: UpperE, A](in: Iterable[ZIO[R, E, A]]): ZIO[R, E, List[A]] =
    foreach[R, E, ZIO[R, E, A], A](in)(identity(_))

  /**
   * Evaluate each effect in the structure in parallel, and collect
   * the results. This is the parallel version of `collectAll`.
   */
  final def collectAllPar[R >: LowerR, E <: UpperE, A](as: Iterable[ZIO[R, E, A]]): ZIO[R, E, List[A]] =
    foreachPar[R, E, ZIO[R, E, A], A](as)(identity(_))

  /**
   * Evaluate each effect in the structure in parallel, and collect
   * the results. Only up to `n` tasks run in parallel.
   * This is a version of `collectAllPar`, with a throttle.
   */
  final def collectAllParN[R >: LowerR, E <: UpperE, A](n: Long)(as: Iterable[ZIO[R, E, A]]): ZIO[R, E, List[A]] =
    foreachParN[R, E, ZIO[R, E, A], A](n)(as)(identity(_))

  /**
   * Races an `IO[E, A]` against elements of a `Iterable[IO[E, A]]`. Yields
   * either the first success or the last failure.
   */
  final def raceAll[R >: LowerR, E <: UpperE, A](io: ZIO[R, E, A], ios: Iterable[ZIO[R, E, A]]): ZIO[R, E, A] =
    ios.foldLeft[ZIO[R, E, A]](io)(_ race _)

  /**
   * Reduces an `Iterable[IO]` to a single IO, works in parallel.
   */
  final def reduceAll[R >: LowerR, E <: UpperE, A](a: ZIO[R, E, A], as: Iterable[ZIO[R, E, A]])(
    f: (A, A) => A
  ): ZIO[R, E, A] =
    as.foldLeft(a) { (l, r) =>
      l.zipPar(r).map(f.tupled)
    }

  /**
   * Merges an `Iterable[IO]` to a single IO, works in parallel.
   */
  final def mergeAll[R >: LowerR, E <: UpperE, A, B](
    in: Iterable[ZIO[R, E, A]]
  )(zero: => B)(f: (B, A) => B): ZIO[R, E, B] =
    in.foldLeft[ZIO[R, E, B]](succeedLazy[B](zero))((acc, a) => acc.zipPar(a).map(f.tupled))

  /**
   * Strictly-evaluated unit lifted into the `ZIO` monad.
   */
  final val unit: UIO[Unit] = succeed(())

  /**
   * The moral equivalent of `if (p) exp`
   */
  final def when[R >: LowerR, E <: UpperE](b: Boolean)(zio: ZIO[R, E, Unit]): ZIO[R, E, Unit] =
    if (b) zio else unit

  /**
   * The moral equivalent of `if (p) exp` when `p` has side-effects
   */
  final def whenM[R >: LowerR, E <: UpperE](b: ZIO[R, E, Boolean])(zio: ZIO[R, E, Unit]): ZIO[R, E, Unit] =
    b.flatMap(b => if (b) zio else unit)

  /**
   * Sleeps for the specified duration. This is always asynchronous.
   */
  final def sleep(duration: Duration): UIO[Unit] =
    sync0(identity)
      .flatMap(
        env =>
          asyncInterrupt[Any, Nothing, Unit] { k =>
            val canceler = env.scheduler
              .schedule(() => k(unit), duration)

            Left(sync(canceler()))
          }
      )

  /**
   * Folds an `Iterable[A]` using an effectful function `f`. Works in sequence.
   */
  final def foldLeft[E, S, A](in: Iterable[A])(zero: S)(f: (S, A) => IO[E, S]): IO[E, S] =
    in.foldLeft(IO.succeed(zero): IO[E, S]) { (acc, el) =>
      acc.flatMap(f(_, el))
    }

  /**
   * Returns information about the current fiber, such as its fiber identity.
   */
  final def descriptor: UIO[Fiber.Descriptor] = ZIO.Descriptor
}

trait ZIO_E_Any extends ZIO_E_Throwable {
  type UpperE = Any

  /**
   * Lifts an `Option` into a `ZIO`.
   */
  final def fromOption[A](v: Option[A]): IO[Unit, A] =
    v.fold[IO[Unit, A]](fail(()))(succeed(_))
}

trait ZIO_E_Throwable extends ZIOFunctions {
//   implicit val ThrowableSubtypeOfE: Throwable <:< UpperE
  type UpperE >: Throwable

  /**
   *
   * Imports a synchronous effect into a pure `ZIO` value, translating any
   * throwables into a `Throwable` failure in the returned value.
   *
   * {{{
   * def putStrLn(line: String): Task[Unit] = IO.syncThrowable(println(line))
   * }}}
   */
  final def syncThrowable[A](effect: => A): Task[A] =
    syncCatch(effect) {
      case t: Throwable => t
    }

  /**
   * Imports a `Try` into a `ZIO`.
   */
  final def fromTry[A](effect: => scala.util.Try[A]): Task[A] =
    syncThrowable(effect).flatMap {
      case scala.util.Success(v) => ZIO.succeed(v)
      case scala.util.Failure(t) => ZIO.fail(t)
    }

  final def fromFuture[E, A](make: ExecutionContext => Future[A]): Task[A] =
    syncExec { exec =>
      val ec = exec.asEC
      val f  = make(ec)
      f.value
        .fold(
          Task.async { (cb: Task[A] => Unit) =>
            f.onComplete {
              case Success(a) => cb(Task.succeed(a))
              case Failure(t) => cb(Task.fail(t))
            }(ec)
          }
        )(Task.fromTry(_))

    }.flatten

  /**
   *
   * Imports a synchronous effect into a pure `ZIO` value, translating any
   * exceptions into an `Exception` failure in the returned value.
   *
   * {{{
   * def putStrLn(line: String): IO[Exception, Unit] = IO.syncException(println(line))
   * }}}
   */
  final def syncException[A](effect: => A): IO[Exception, A] =
    syncCatch(effect) {
      case e: Exception => e
    }
}

object IO extends ZIO_E_Any {
  type LowerR = Any
}
object Task extends ZIO_E_Throwable {
  type UpperE = Throwable
  type LowerR = Any
}
object UIO extends ZIOFunctions {
  type UpperE = Nothing
  type LowerR = Any
}

object ZIO extends ZIO_E_Any {
  type LowerR = Nothing

  @inline
  private final def succeedLeft[E, A]: E => UIO[Either[E, A]] =
    _succeedLeft.asInstanceOf[E => UIO[Either[E, A]]]

  private val _succeedLeft: Any => IO[Any, Either[Any, Any]] =
    e2 => succeed[Either[Any, Any]](Left(e2))

  @inline
  private final def succeedRight[E, A]: A => UIO[Either[E, A]] =
    _succeedRight.asInstanceOf[A => UIO[Either[E, A]]]

  private val _succeedRight: Any => IO[Any, Either[Any, Any]] =
    a => succeed[Either[Any, Any]](Right(a))

  final object Tags {
    final val FlatMap         = 0
    final val Point           = 1
    final val Strict          = 2
    final val SyncEffect      = 3
    final val Fail            = 4
    final val AsyncEffect     = 5
    final val Redeem          = 6
    final val Fork            = 7
    final val Uninterruptible = 8
    final val Supervise       = 9
    final val Ensuring        = 10
    final val Descriptor      = 11
    final val Lock            = 12
    final val Yield           = 13
    final val Read            = 14
    final val Provide         = 15
  }
  final class FlatMap[R, E, A0, A](val io: ZIO[R, E, A0], val k: A0 => ZIO[R, E, A]) extends ZIO[R, E, A] {
    override def tag = Tags.FlatMap
  }

  final class Point[A](val value: () => A) extends UIO[A] {
    override def tag = Tags.Point
  }

  final class Strict[A](val value: A) extends UIO[A] {
    override def tag = Tags.Strict
  }

  final class SyncEffect[A](val effect: Env => A) extends UIO[A] {
    override def tag = Tags.SyncEffect
  }

  final class AsyncEffect[E, A](val register: (IO[E, A] => Unit) => Option[IO[E, A]]) extends IO[E, A] {
    override def tag = Tags.AsyncEffect
  }

  final class Redeem[R, E, E2, A, B](
    val value: ZIO[R, E, A],
    val err: Cause[E] => ZIO[R, E2, B],
    val succ: A => ZIO[R, E2, B]
  ) extends ZIO[R, E2, B]
      with Function[A, ZIO[R, E2, B]] {

    override def tag = Tags.Redeem

    final def apply(v: A): ZIO[R, E2, B] = succ(v)
  }

  final class Fork[E, A](val value: IO[E, A], val handler: Option[Cause[Any] => UIO[_]]) extends UIO[Fiber[E, A]] {
    override def tag = Tags.Fork
  }

  final class Uninterruptible[R, E, A](val io: ZIO[R, E, A]) extends ZIO[R, E, A] {
    override def tag = Tags.Uninterruptible
  }

  final class Supervise[R, E, A](
    val value: ZIO[R, E, A],
    val supervisor: Iterable[Fiber[_, _]] => UIO[_]
  ) extends ZIO[R, E, A] {
    override def tag = Tags.Supervise
  }

  final class Fail[E](val cause: Cause[E]) extends IO[E, Nothing] {
    override def tag = Tags.Fail
  }

  final class Ensuring[R, E, A](val io: ZIO[R, E, A], val finalizer: UIO[_]) extends ZIO[R, E, A] {
    override def tag = Tags.Ensuring
  }

  final object Descriptor extends UIO[Fiber.Descriptor] {
    override def tag = Tags.Descriptor
  }

  final class Lock[R, E, A](val executor: Executor, val io: ZIO[R, E, A]) extends ZIO[R, E, A] {
    override def tag = Tags.Lock
  }

  final object Yield extends UIO[Unit] {
    override def tag = Tags.Yield
  }

  final class Read[R, E, A](val k: R => ZIO[R, E, A]) extends ZIO[R, E, A] {
    override def tag = Tags.Read
  }

  final class Provide[R, E, A](val r: R, val next: ZIO[R, E, A]) extends IO[E, A] {
    override def tag = Tags.Provide
  }
}<|MERGE_RESOLUTION|>--- conflicted
+++ resolved
@@ -6,7 +6,7 @@
 import scalaz.zio.duration._
 import scalaz.zio.internal.{ Env, Executor }
 
-import scala.concurrent.{ ExecutionContext, Future }
+import scala.concurrent.ExecutionContext
 import scala.annotation.switch
 import scala.util.{ Failure, Success }
 
@@ -317,8 +317,8 @@
    * value is allocated and does not require subsequent calls to `flatMap` to
    * define the next action.
    *
-   * The error parameter of the returned `ZIO` may be chosen arbitrarily, since
-   * it will depend on the `ZIO`s returned by the given continuations.
+   * The error parameter of the returned `IO` may be chosen arbitrarily, since
+   * it will depend on the `IO`s returned by the given continuations.
    */
   final def redeem[R1 <: R, E2, B](err: E => ZIO[R1, E2, B], succ: A => ZIO[R1, E2, B]): ZIO[R1, E2, B] =
     redeem0((cause: Cause[E]) => cause.failureOrCause.fold(err, ZIO.halt), succ)
@@ -540,19 +540,11 @@
   /**
    * Translates the checked error (if present) into termination.
    */
-<<<<<<< HEAD
   final def orDie[E1 >: E](implicit ev: E1 =:= Throwable): ZIO[R, Nothing, A] =
-    self.mapError(ev).catchAll(ZIO.die)
-
-  def toFuture(implicit ev: E <:< Throwable): ZIO[R, Nothing, Future[A]] =
-    self.mapError(ev).fold(Future.failed, Future.successful)
-=======
-  final def orDie[E1 >: E](implicit ev: E1 =:= Throwable): IO[Nothing, A] =
     orDieWith(ev)
 
-  final def orDieWith(f: E => Throwable): IO[Nothing, A] =
+  def orDieWith(f: E => Throwable): ZIO[R, Nothing, A] =
     self.mapError(f).catchAll(IO.die)
->>>>>>> 725d614b
 
   /**
    * Maps this action to the specified constant while preserving the
@@ -946,11 +938,7 @@
    * If the returned `IO` is interrupted, the blocked thread running the synchronous effect
    * will be interrupted via `Thread.interrupt`.
    */
-<<<<<<< HEAD
-  final def blocking[A](effect: => A): UIO[A] =
-=======
   final def blocking[A](effect: => A): IO[Throwable, A] =
->>>>>>> 725d614b
     IO.flatten(IO.sync {
       import java.util.concurrent.locks.ReentrantLock
       import java.util.concurrent.atomic.AtomicReference
@@ -975,24 +963,6 @@
       val awaitInterruption: IO[Nothing, Unit] = IO.sync(barrier.get())
 
       for {
-<<<<<<< HEAD
-        finalizer <- Ref.make[UIO[Unit]](IO.unit)
-        a <- (for {
-              fiber <- (IO.unyielding(IO.sync[Either[Throwable, A]] {
-                        withLock(thread.set(Some(Thread.currentThread())))
-
-                        try Right(effect)
-                        catch {
-                          case e: InterruptedException =>
-                            Thread.interrupted
-                            Left(e)
-                        } finally withLock(thread.set(None)) // TODO: Signal finalizer to continue
-                      }) <* finalizer
-                        .set(IO.sync(withLock(thread.get.foreach(_.interrupt()))))).uninterruptible.fork
-              either <- fiber.join
-              a      <- either.fold[UIO[A]](IO.die, IO.succeed)
-            } yield a).ensuring(IO.flatten(finalizer.get))
-=======
         a <- (for {
               fiber <- IO
                         .unyielding(IO.sync[Either[Throwable, A]] {
@@ -1011,7 +981,6 @@
                         .fork
               a <- fiber.join.absolve
             } yield a).ensuring(interruptThread *> awaitInterruption)
->>>>>>> 725d614b
       } yield a
     })
 
@@ -1418,7 +1387,6 @@
 }
 
 trait ZIO_E_Throwable extends ZIOFunctions {
-//   implicit val ThrowableSubtypeOfE: Throwable <:< UpperE
   type UpperE >: Throwable
 
   /**
@@ -1444,7 +1412,7 @@
       case scala.util.Failure(t) => ZIO.fail(t)
     }
 
-  final def fromFuture[E, A](make: ExecutionContext => Future[A]): Task[A] =
+  final def fromFuture[E, A](make: ExecutionContext => scala.concurrent.Future[A]): Task[A] =
     syncExec { exec =>
       val ec = exec.asEC
       val f  = make(ec)
