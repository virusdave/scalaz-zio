--- conflicted
+++ resolved
@@ -165,7 +165,39 @@
     result must_=== expected
   }
 
-<<<<<<< HEAD
+  def retryOrElseFallbackSucceed = {
+    val retried = unsafeRun(for {
+      ref <- Ref.make(0)
+      o   <- alwaysFail(ref).retryOrElse(Schedule.once, (_: String, _: Unit) => IO.succeed("OrElse"))
+    } yield o)
+
+    retried must_=== "OrElse"
+  }
+
+  def retryOrElseFallbackFailed = {
+    val retried = unsafeRun(
+      (for {
+        ref <- Ref.make(0)
+        i   <- alwaysFail(ref).retryOrElse(Schedule.once, (_: String, _: Unit) => IO.fail("OrElseFailed"))
+      } yield i).redeem(
+        err => IO.succeed(err),
+        _ => IO.succeed("it should not be a success")
+      )
+    )
+
+    retried must_=== "OrElseFailed"
+  }
+
+  /*
+   * A function that increments ref each time it is called.
+   * It always fails, with the incremented value in error
+   */
+  def alwaysFail(ref: Ref[Int]): IO[String, Int] =
+    for {
+      i <- ref.update(_ + 1)
+      x <- IO.fail(s"Error: $i")
+    } yield x
+
   object TestRandom extends Random {
     object random extends Random.Service[Any] {
       val nextBoolean: ZIO[Any, Nothing, Boolean] = UIO.succeed(false)
@@ -189,38 +221,4 @@
         UIO.succeed("")
     }
   }
-=======
-  def retryOrElseFallbackSucceed = {
-    val retried = unsafeRun(for {
-      ref <- Ref.make(0)
-      o   <- alwaysFail(ref).retryOrElse(Schedule.once, (_: String, _: Unit) => IO.succeed("OrElse"))
-    } yield o)
-
-    retried must_=== "OrElse"
-  }
-
-  def retryOrElseFallbackFailed = {
-    val retried = unsafeRun(
-      (for {
-        ref <- Ref.make(0)
-        i   <- alwaysFail(ref).retryOrElse(Schedule.once, (_: String, _: Unit) => IO.fail("OrElseFailed"))
-      } yield i).redeem(
-        err => IO.succeed(err),
-        _ => IO.succeed("it should not be a success")
-      )
-    )
-
-    retried must_=== "OrElseFailed"
-  }
-
-  /*
-   * A function that increments ref each time it is called.
-   * It always fails, with the incremented value in error
-   */
-  def alwaysFail(ref: Ref[Int]): IO[String, Int] =
-    for {
-      i <- ref.update(_ + 1)
-      x <- IO.fail(s"Error: $i")
-    } yield x
->>>>>>> f19410c8
 }