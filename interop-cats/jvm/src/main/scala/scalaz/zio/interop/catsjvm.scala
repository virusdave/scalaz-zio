--- conflicted
+++ resolved
@@ -58,16 +58,10 @@
 
 }
 
-<<<<<<< HEAD
-sealed abstract class CatsInstances1 extends CatsInstances2 {
+sealed trait CatsInstances1 extends CatsInstances2 {
   implicit def ioMonoidInstances[R, E: Monoid]
     : MonadError[ZIO[R, E, ?], E] with Bifunctor[ZIO[R, ?, ?]] with Alternative[ZIO[R, E, ?]] =
     new CatsAlternative[R, E] with CatsBifunctor[R]
-=======
-sealed trait CatsInstances1 extends CatsInstances2 {
-  implicit def ioMonoidInstances[E: Monoid]: MonadError[IO[E, ?], E] with Bifunctor[IO] with Alternative[IO[E, ?]] =
-    new CatsAlternative[E] with CatsBifunctor
->>>>>>> e5b32fa7
 
   implicit def taskConcurrentInstances[R]: effect.Concurrent[TaskR[R, ?]] with SemigroupK[TaskR[R, ?]] =
     new CatsConcurrent[R]
@@ -76,16 +70,10 @@
     new CatsParallel[R, E](M)
 }
 
-<<<<<<< HEAD
-sealed abstract class CatsInstances2 {
+sealed trait CatsInstances2 {
   implicit def ioInstances[R]
     : MonadError[TaskR[R, ?], Throwable] with Bifunctor[ZIO[R, ?, ?]] with SemigroupK[TaskR[R, ?]] =
     new CatsMonadError[R, Throwable] with CatsSemigroupK[R, Throwable] with CatsBifunctor[R]
-=======
-sealed trait CatsInstances2 {
-  implicit def ioInstances[E]: MonadError[IO[E, ?], E] with Bifunctor[IO] with SemigroupK[IO[E, ?]] =
-    new CatsMonadError[E] with CatsSemigroupK[E] with CatsBifunctor
->>>>>>> e5b32fa7
 }
 
 private class CatsConcurrentEffect[R](rts: Runtime[R])
@@ -218,15 +206,9 @@
     ZIO.bracket(acquire)(release(_).orDie)(use)
 
   override final def bracketCase[A, B](
-<<<<<<< HEAD
     acquire: TaskR[R, A]
   )(use: A => TaskR[R, B])(release: (A, ExitCase[Throwable]) => TaskR[R, Unit]): TaskR[R, B] =
-    ZIO.bracketExit[R, Throwable, A, B](acquire) { (a, exit) =>
-=======
-    acquire: Task[A]
-  )(use: A => Task[B])(release: (A, ExitCase[Throwable]) => Task[Unit]): Task[B] =
-    IO.bracketExit(acquire) { (a, exit: Exit[Throwable, _]) =>
->>>>>>> e5b32fa7
+    ZIO.bracketExit(acquire) { (a, exit: Exit[Throwable, _]) =>
       val exitCase = exitToExitCase(exit)
       release(a, exitCase).orDie
     }(use)
